--- conflicted
+++ resolved
@@ -21,11 +21,6 @@
 static const struct cpuid_bit cpuid_bits[] = {
 	{ X86_FEATURE_APERFMPERF,       CPUID_ECX,  0, 0x00000006, 0 },
 	{ X86_FEATURE_EPB,		CPUID_ECX,  3, 0x00000006, 0 },
-<<<<<<< HEAD
-	{ X86_FEATURE_AVX512_4VNNIW,    CPUID_EDX,  2, 0x00000007, 0 },
-	{ X86_FEATURE_AVX512_4FMAPS,    CPUID_EDX,  3, 0x00000007, 0 },
-=======
->>>>>>> 03a0dded
 	{ X86_FEATURE_CAT_L3,		CPUID_EBX,  1, 0x00000010, 0 },
 	{ X86_FEATURE_CAT_L2,		CPUID_EBX,  2, 0x00000010, 0 },
 	{ X86_FEATURE_CDP_L3,		CPUID_ECX,  2, 0x00000010, 1 },
