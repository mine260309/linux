--- conflicted
+++ resolved
@@ -24,71 +24,6 @@
 #include <asm/tlbflush.h>
 #include <asm/mmu_context.h>
 
-<<<<<<< HEAD
-struct rcu_table_freelist {
-	struct rcu_head rcu;
-	struct mm_struct *mm;
-	unsigned int pgt_index;
-	unsigned int crst_index;
-	unsigned long *table[0];
-};
-
-#define RCU_FREELIST_SIZE \
-	((PAGE_SIZE - sizeof(struct rcu_table_freelist)) \
-	  / sizeof(unsigned long))
-
-static DEFINE_PER_CPU(struct rcu_table_freelist *, rcu_table_freelist);
-
-static void __page_table_free(struct mm_struct *mm, unsigned long *table);
-
-static struct rcu_table_freelist *rcu_table_freelist_get(struct mm_struct *mm)
-{
-	struct rcu_table_freelist **batchp = &__get_cpu_var(rcu_table_freelist);
-	struct rcu_table_freelist *batch = *batchp;
-
-	if (batch)
-		return batch;
-	batch = (struct rcu_table_freelist *) __get_free_page(GFP_ATOMIC);
-	if (batch) {
-		batch->mm = mm;
-		batch->pgt_index = 0;
-		batch->crst_index = RCU_FREELIST_SIZE;
-		*batchp = batch;
-	}
-	return batch;
-}
-
-static void rcu_table_freelist_callback(struct rcu_head *head)
-{
-	struct rcu_table_freelist *batch =
-		container_of(head, struct rcu_table_freelist, rcu);
-
-	while (batch->pgt_index > 0)
-		__page_table_free(batch->mm, batch->table[--batch->pgt_index]);
-	while (batch->crst_index < RCU_FREELIST_SIZE)
-		crst_table_free(batch->mm, batch->table[batch->crst_index++]);
-	free_page((unsigned long) batch);
-}
-
-void rcu_table_freelist_finish(void)
-{
-	struct rcu_table_freelist **batchp = &get_cpu_var(rcu_table_freelist);
-	struct rcu_table_freelist *batch = *batchp;
-
-	if (!batch)
-		goto out;
-	call_rcu(&batch->rcu, rcu_table_freelist_callback);
-	*batchp = NULL;
-out:
-	put_cpu_var(rcu_table_freelist);
-}
-
-static void smp_sync(void *arg)
-{
-}
-
-=======
->>>>>>> 56299378
 #ifndef CONFIG_64BIT
 #define ALLOC_ORDER	1
 #define FRAG_MASK	0x0f
@@ -121,32 +56,6 @@
 void crst_table_free(struct mm_struct *mm, unsigned long *table)
 {
 	free_pages((unsigned long) table, ALLOC_ORDER);
-<<<<<<< HEAD
-}
-
-void crst_table_free_rcu(struct mm_struct *mm, unsigned long *table)
-{
-	struct rcu_table_freelist *batch;
-
-	preempt_disable();
-	if (atomic_read(&mm->mm_users) < 2 &&
-	    cpumask_equal(mm_cpumask(mm), cpumask_of(smp_processor_id()))) {
-		crst_table_free(mm, table);
-		goto out;
-	}
-	batch = rcu_table_freelist_get(mm);
-	if (!batch) {
-		smp_call_function(smp_sync, NULL, 1);
-		crst_table_free(mm, table);
-		goto out;
-	}
-	batch->table[--batch->crst_index] = table;
-	if (batch->pgt_index >= batch->crst_index)
-		rcu_table_freelist_finish();
-out:
-	preempt_enable();
-=======
->>>>>>> 56299378
 }
 
 #ifdef CONFIG_64BIT
@@ -272,15 +181,11 @@
 	unsigned long *table;
 	unsigned int mask, bit;
 
-<<<<<<< HEAD
-	bits = (mm->context.has_pgste) ? 3UL : 1UL;
-=======
 #ifdef CONFIG_PGSTE
 	if (mm_has_pgste(mm))
 		return page_table_alloc_pgste(mm);
 #endif
 	/* Allocate fragments of a 4K page as 1K/2K page table */
->>>>>>> 56299378
 	spin_lock_bh(&mm->context.list_lock);
 	mask = FRAG_MASK;
 	if (!list_empty(&mm->context.pgtable_list)) {
@@ -344,16 +249,11 @@
 {
 	struct page *page;
 
-<<<<<<< HEAD
-	bits = (mm->context.has_pgste) ? 3UL : 1UL;
-	bits <<= (__pa(table) & (PAGE_SIZE - 1)) / 256 / sizeof(unsigned long);
-=======
 #ifdef CONFIG_PGSTE
 	if (bit == FRAG_MASK)
 		return page_table_free_pgste(table);
 #endif
 	/* Free 1K/2K page table fragment of a 4K page */
->>>>>>> 56299378
 	page = pfn_to_page(__pa(table) >> PAGE_SHIFT);
 	if (atomic_xor_bits(&page->_mapcount, bit) == 0) {
 		pgtable_page_dtor(page);
@@ -368,22 +268,6 @@
 	struct page *page;
 	unsigned int bit, mask;
 
-<<<<<<< HEAD
-	preempt_disable();
-	if (atomic_read(&mm->mm_users) < 2 &&
-	    cpumask_equal(mm_cpumask(mm), cpumask_of(smp_processor_id()))) {
-		page_table_free(mm, table);
-		goto out;
-	}
-	batch = rcu_table_freelist_get(mm);
-	if (!batch) {
-		smp_call_function(smp_sync, NULL, 1);
-		page_table_free(mm, table);
-		goto out;
-	}
-	bits = (mm->context.has_pgste) ? 3UL : 1UL;
-	bits <<= (__pa(table) & (PAGE_SIZE - 1)) / 256 / sizeof(unsigned long);
-=======
 	mm = tlb->mm;
 #ifdef CONFIG_PGSTE
 	if (mm_has_pgste(mm)) {
@@ -393,7 +277,6 @@
 	}
 #endif
 	bit = 1 << ((__pa(table) & ~PAGE_MASK) / (PTRS_PER_PTE*sizeof(pte_t)));
->>>>>>> 56299378
 	page = pfn_to_page(__pa(table) >> PAGE_SHIFT);
 	spin_lock_bh(&mm->context.list_lock);
 	if ((atomic_read(&page->_mapcount) & FRAG_MASK) != FRAG_MASK)
@@ -402,14 +285,6 @@
 	if (mask & FRAG_MASK)
 		list_add_tail(&page->lru, &mm->context.pgtable_list);
 	spin_unlock_bh(&mm->context.list_lock);
-<<<<<<< HEAD
-	table = (unsigned long *)(((unsigned long) table) | bits);
-	batch->table[batch->pgt_index++] = table;
-	if (batch->pgt_index >= batch->crst_index)
-		rcu_table_freelist_finish();
-out:
-	preempt_enable();
-=======
 	table = (unsigned long *) (__pa(table) | (bit << 4));
 	tlb_remove_table(tlb, table);
 }
@@ -423,7 +298,6 @@
 		__page_table_free_rcu(table, type);
 	else
 		free_pages((unsigned long) table, ALLOC_ORDER);
->>>>>>> 56299378
 }
 
 #endif
