--- conflicted
+++ resolved
@@ -55,11 +55,8 @@
 	*offset = *size = 0;
 }
 
-<<<<<<< HEAD
-=======
 #define INIT_THREAD  {	}
 
->>>>>>> 661e50bc
 #define start_thread(regs,pc,sp)					\
 ({									\
 	unsigned long r7, r8, r9;					\
