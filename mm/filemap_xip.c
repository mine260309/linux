--- conflicted
+++ resolved
@@ -306,10 +306,7 @@
 static const struct vm_operations_struct xip_file_vm_ops = {
 	.fault	= xip_file_fault,
 	.page_mkwrite	= filemap_page_mkwrite,
-<<<<<<< HEAD
-=======
 	.remap_pages = generic_file_remap_pages,
->>>>>>> 4a8e43fe
 };
 
 int xip_file_mmap(struct file * file, struct vm_area_struct * vma)
