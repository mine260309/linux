--- conflicted
+++ resolved
@@ -906,13 +906,8 @@
  * Looks up the page cache slot at @mapping & @offset.  If there is a
  * page cache page, it is returned with an increased refcount.
  *
-<<<<<<< HEAD
- * If the slot holds a shadow entry of a previously evicted page, it
- * is returned.
-=======
  * If the slot holds a shadow entry of a previously evicted page, or a
  * swap entry from shmem/tmpfs, it is returned.
->>>>>>> f58b8487
  *
  * Otherwise, %NULL is returned.
  */
@@ -988,13 +983,8 @@
  * page cache page, it is returned locked and with an increased
  * refcount.
  *
-<<<<<<< HEAD
- * If the slot holds a shadow entry of a previously evicted page, it
- * is returned.
-=======
  * If the slot holds a shadow entry of a previously evicted page, or a
  * swap entry from shmem/tmpfs, it is returned.
->>>>>>> f58b8487
  *
  * Otherwise, %NULL is returned.
  *
@@ -1052,7 +1042,6 @@
  * Looks up the page cache slot at @mapping & @offset.  If there is a
  * page cache page, it is returned locked and with an increased
  * refcount.
-<<<<<<< HEAD
  *
  * If the page is not present, a new page is allocated using @gfp_mask
  * and added to the page cache and the VM's LRU list.  The page is
@@ -1060,15 +1049,6 @@
  *
  * On memory exhaustion, %NULL is returned.
  *
-=======
- *
- * If the page is not present, a new page is allocated using @gfp_mask
- * and added to the page cache and the VM's LRU list.  The page is
- * returned locked and with an increased refcount.
- *
- * On memory exhaustion, %NULL is returned.
- *
->>>>>>> f58b8487
  * find_or_create_page() may sleep, even if @gfp_flags specifies an
  * atomic allocation!
  */
@@ -1119,13 +1099,8 @@
  * with ascending indexes.  There may be holes in the indices due to
  * not-present pages.
  *
-<<<<<<< HEAD
- * Any shadow entries of evicted pages are included in the returned
- * array.
-=======
  * Any shadow entries of evicted pages, or swap entries from
  * shmem/tmpfs, are included in the returned array.
->>>>>>> f58b8487
  *
  * find_get_entries() returns the number of pages and shadow entries
  * which were found.
@@ -1153,15 +1128,9 @@
 			if (radix_tree_deref_retry(page))
 				goto restart;
 			/*
-<<<<<<< HEAD
-			 * Otherwise, we must be storing a swap entry
-			 * here as an exceptional entry: so return it
-			 * without attempting to raise page count.
-=======
 			 * A shadow entry of a recently evicted page,
 			 * or a swap entry from shmem/tmpfs.  Return
 			 * it without attempting to raise page count.
->>>>>>> f58b8487
 			 */
 			goto export;
 		}
