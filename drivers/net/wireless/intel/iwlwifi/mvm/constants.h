--- conflicted
+++ resolved
@@ -110,10 +110,6 @@
 #define IWL_MVM_SW_TX_CSUM_OFFLOAD		0
 #define IWL_MVM_HW_CSUM_DISABLE			0
 #define IWL_MVM_PARSE_NVM			0
-<<<<<<< HEAD
-#define IWL_MVM_COLLECT_FW_ERR_DUMP		1
-=======
->>>>>>> bb176f67
 #define IWL_MVM_RS_NUM_TRY_BEFORE_ANT_TOGGLE    1
 #define IWL_MVM_RS_HT_VHT_RETRIES_PER_RATE      2
 #define IWL_MVM_RS_HT_VHT_RETRIES_PER_RATE_TW   1
