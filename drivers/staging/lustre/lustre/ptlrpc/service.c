/*
 * GPL HEADER START
 *
 * DO NOT ALTER OR REMOVE COPYRIGHT NOTICES OR THIS FILE HEADER.
 *
 * This program is free software; you can redistribute it and/or modify
 * it under the terms of the GNU General Public License version 2 only,
 * as published by the Free Software Foundation.
 *
 * This program is distributed in the hope that it will be useful, but
 * WITHOUT ANY WARRANTY; without even the implied warranty of
 * MERCHANTABILITY or FITNESS FOR A PARTICULAR PURPOSE.  See the GNU
 * General Public License version 2 for more details (a copy is included
 * in the LICENSE file that accompanied this code).
 *
 * You should have received a copy of the GNU General Public License
 * version 2 along with this program; If not, see
 * http://www.gnu.org/licenses/gpl-2.0.html
 *
 * GPL HEADER END
 */
/*
 * Copyright (c) 2002, 2010, Oracle and/or its affiliates. All rights reserved.
 * Use is subject to license terms.
 *
 * Copyright (c) 2010, 2015, Intel Corporation.
 */
/*
 * This file is part of Lustre, http://www.lustre.org/
 * Lustre is a trademark of Sun Microsystems, Inc.
 */

#define DEBUG_SUBSYSTEM S_RPC

#include <obd_support.h>
#include <obd_class.h>
#include <lustre_net.h>
#include <lu_object.h>
#include <uapi/linux/lnet/lnet-types.h>
#include "ptlrpc_internal.h"

/* The following are visible and mutable through /sys/module/ptlrpc */
int test_req_buffer_pressure;
module_param(test_req_buffer_pressure, int, 0444);
MODULE_PARM_DESC(test_req_buffer_pressure, "set non-zero to put pressure on request buffer pools");
module_param(at_min, int, 0644);
MODULE_PARM_DESC(at_min, "Adaptive timeout minimum (sec)");
module_param(at_max, int, 0644);
MODULE_PARM_DESC(at_max, "Adaptive timeout maximum (sec)");
module_param(at_history, int, 0644);
MODULE_PARM_DESC(at_history,
		 "Adaptive timeouts remember the slowest event that took place within this period (sec)");
module_param(at_early_margin, int, 0644);
MODULE_PARM_DESC(at_early_margin, "How soon before an RPC deadline to send an early reply");
module_param(at_extra, int, 0644);
MODULE_PARM_DESC(at_extra, "How much extra time to give with each early reply");

/* forward ref */
static int ptlrpc_server_post_idle_rqbds(struct ptlrpc_service_part *svcpt);
static void ptlrpc_server_hpreq_fini(struct ptlrpc_request *req);
static void ptlrpc_at_remove_timed(struct ptlrpc_request *req);

/** Holds a list of all PTLRPC services */
LIST_HEAD(ptlrpc_all_services);
/** Used to protect the \e ptlrpc_all_services list */
struct mutex ptlrpc_all_services_mutex;

static struct ptlrpc_request_buffer_desc *
ptlrpc_alloc_rqbd(struct ptlrpc_service_part *svcpt)
{
	struct ptlrpc_service *svc = svcpt->scp_service;
	struct ptlrpc_request_buffer_desc *rqbd;

	rqbd = kzalloc_node(sizeof(*rqbd), GFP_NOFS,
			    cfs_cpt_spread_node(svc->srv_cptable,
						svcpt->scp_cpt));
	if (!rqbd)
		return NULL;

	rqbd->rqbd_svcpt = svcpt;
	rqbd->rqbd_refcount = 0;
	rqbd->rqbd_cbid.cbid_fn = request_in_callback;
	rqbd->rqbd_cbid.cbid_arg = rqbd;
	INIT_LIST_HEAD(&rqbd->rqbd_reqs);
	rqbd->rqbd_buffer = libcfs_kvzalloc_cpt(svc->srv_cptable,
						svcpt->scp_cpt,
						svc->srv_buf_size,
						GFP_KERNEL);
	if (!rqbd->rqbd_buffer) {
		kfree(rqbd);
		return NULL;
	}

	spin_lock(&svcpt->scp_lock);
	list_add(&rqbd->rqbd_list, &svcpt->scp_rqbd_idle);
	svcpt->scp_nrqbds_total++;
	spin_unlock(&svcpt->scp_lock);

	return rqbd;
}

static void
ptlrpc_free_rqbd(struct ptlrpc_request_buffer_desc *rqbd)
{
	struct ptlrpc_service_part *svcpt = rqbd->rqbd_svcpt;

	LASSERT(rqbd->rqbd_refcount == 0);
	LASSERT(list_empty(&rqbd->rqbd_reqs));

	spin_lock(&svcpt->scp_lock);
	list_del(&rqbd->rqbd_list);
	svcpt->scp_nrqbds_total--;
	spin_unlock(&svcpt->scp_lock);

	kvfree(rqbd->rqbd_buffer);
	kfree(rqbd);
}

static int
ptlrpc_grow_req_bufs(struct ptlrpc_service_part *svcpt, int post)
{
	struct ptlrpc_service *svc = svcpt->scp_service;
	struct ptlrpc_request_buffer_desc *rqbd;
	int rc = 0;
	int i;

	if (svcpt->scp_rqbd_allocating)
		goto try_post;

	spin_lock(&svcpt->scp_lock);
	/* check again with lock */
	if (svcpt->scp_rqbd_allocating) {
		/* NB: we might allow more than one thread in the future */
		LASSERT(svcpt->scp_rqbd_allocating == 1);
		spin_unlock(&svcpt->scp_lock);
		goto try_post;
	}

	svcpt->scp_rqbd_allocating++;
	spin_unlock(&svcpt->scp_lock);

	for (i = 0; i < svc->srv_nbuf_per_group; i++) {
		/* NB: another thread might have recycled enough rqbds, we
		 * need to make sure it wouldn't over-allocate, see LU-1212.
		 */
		if (svcpt->scp_nrqbds_posted >= svc->srv_nbuf_per_group)
			break;

		rqbd = ptlrpc_alloc_rqbd(svcpt);

		if (!rqbd) {
			CERROR("%s: Can't allocate request buffer\n",
			       svc->srv_name);
			rc = -ENOMEM;
			break;
		}
	}

	spin_lock(&svcpt->scp_lock);

	LASSERT(svcpt->scp_rqbd_allocating == 1);
	svcpt->scp_rqbd_allocating--;

	spin_unlock(&svcpt->scp_lock);

	CDEBUG(D_RPCTRACE,
	       "%s: allocate %d new %d-byte reqbufs (%d/%d left), rc = %d\n",
	       svc->srv_name, i, svc->srv_buf_size, svcpt->scp_nrqbds_posted,
	       svcpt->scp_nrqbds_total, rc);

 try_post:
	if (post && rc == 0)
		rc = ptlrpc_server_post_idle_rqbds(svcpt);

	return rc;
}

struct ptlrpc_hr_partition;

struct ptlrpc_hr_thread {
	int				hrt_id;		/* thread ID */
	spinlock_t			hrt_lock;
	wait_queue_head_t			hrt_waitq;
	struct list_head			hrt_queue;	/* RS queue */
	struct ptlrpc_hr_partition	*hrt_partition;
};

struct ptlrpc_hr_partition {
	/* # of started threads */
	atomic_t			hrp_nstarted;
	/* # of stopped threads */
	atomic_t			hrp_nstopped;
	/* cpu partition id */
	int				hrp_cpt;
	/* round-robin rotor for choosing thread */
	int				hrp_rotor;
	/* total number of threads on this partition */
	int				hrp_nthrs;
	/* threads table */
	struct ptlrpc_hr_thread		*hrp_thrs;
};

#define HRT_RUNNING 0
#define HRT_STOPPING 1

struct ptlrpc_hr_service {
	/* CPU partition table, it's just cfs_cpt_table for now */
	struct cfs_cpt_table		*hr_cpt_table;
	/** controller sleep waitq */
	wait_queue_head_t			hr_waitq;
	unsigned int			hr_stopping;
	/** roundrobin rotor for non-affinity service */
	unsigned int			hr_rotor;
	/* partition data */
	struct ptlrpc_hr_partition	**hr_partitions;
};

/** reply handling service. */
static struct ptlrpc_hr_service		ptlrpc_hr;

/**
 * Choose an hr thread to dispatch requests to.
 */
static struct ptlrpc_hr_thread *
ptlrpc_hr_select(struct ptlrpc_service_part *svcpt)
{
	struct ptlrpc_hr_partition *hrp;
	unsigned int rotor;

	if (svcpt->scp_cpt >= 0 &&
	    svcpt->scp_service->srv_cptable == ptlrpc_hr.hr_cpt_table) {
		/* directly match partition */
		hrp = ptlrpc_hr.hr_partitions[svcpt->scp_cpt];

	} else {
		rotor = ptlrpc_hr.hr_rotor++;
		rotor %= cfs_cpt_number(ptlrpc_hr.hr_cpt_table);

		hrp = ptlrpc_hr.hr_partitions[rotor];
	}

	rotor = hrp->hrp_rotor++;
	return &hrp->hrp_thrs[rotor % hrp->hrp_nthrs];
}

/**
 * Put reply state into a queue for processing because we received
 * ACK from the client
 */
void ptlrpc_dispatch_difficult_reply(struct ptlrpc_reply_state *rs)
{
	struct ptlrpc_hr_thread *hrt;

	LASSERT(list_empty(&rs->rs_list));

	hrt = ptlrpc_hr_select(rs->rs_svcpt);

	spin_lock(&hrt->hrt_lock);
	list_add_tail(&rs->rs_list, &hrt->hrt_queue);
	spin_unlock(&hrt->hrt_lock);

	wake_up(&hrt->hrt_waitq);
}

void
ptlrpc_schedule_difficult_reply(struct ptlrpc_reply_state *rs)
{
	assert_spin_locked(&rs->rs_svcpt->scp_rep_lock);
	assert_spin_locked(&rs->rs_lock);
	LASSERT(rs->rs_difficult);
	rs->rs_scheduled_ever = 1;  /* flag any notification attempt */

	if (rs->rs_scheduled) {     /* being set up or already notified */
		return;
	}

	rs->rs_scheduled = 1;
	list_del_init(&rs->rs_list);
	ptlrpc_dispatch_difficult_reply(rs);
}
EXPORT_SYMBOL(ptlrpc_schedule_difficult_reply);

static int
ptlrpc_server_post_idle_rqbds(struct ptlrpc_service_part *svcpt)
{
	struct ptlrpc_request_buffer_desc *rqbd;
	int rc;
	int posted = 0;

	for (;;) {
		spin_lock(&svcpt->scp_lock);

		if (list_empty(&svcpt->scp_rqbd_idle)) {
			spin_unlock(&svcpt->scp_lock);
			return posted;
		}

		rqbd = list_entry(svcpt->scp_rqbd_idle.next,
				  struct ptlrpc_request_buffer_desc,
				  rqbd_list);
		list_del(&rqbd->rqbd_list);

		/* assume we will post successfully */
		svcpt->scp_nrqbds_posted++;
		list_add(&rqbd->rqbd_list, &svcpt->scp_rqbd_posted);

		spin_unlock(&svcpt->scp_lock);

		rc = ptlrpc_register_rqbd(rqbd);
		if (rc != 0)
			break;

		posted = 1;
	}

	spin_lock(&svcpt->scp_lock);

	svcpt->scp_nrqbds_posted--;
	list_del(&rqbd->rqbd_list);
	list_add_tail(&rqbd->rqbd_list, &svcpt->scp_rqbd_idle);

	/* Don't complain if no request buffers are posted right now; LNET
	 * won't drop requests because we set the portal lazy!
	 */

	spin_unlock(&svcpt->scp_lock);

	return -1;
}

static void ptlrpc_at_timer(unsigned long castmeharder)
{
	struct ptlrpc_service_part *svcpt;

	svcpt = (struct ptlrpc_service_part *)castmeharder;

	svcpt->scp_at_check = 1;
	svcpt->scp_at_checktime = cfs_time_current();
	wake_up(&svcpt->scp_waitq);
}

static void
ptlrpc_server_nthreads_check(struct ptlrpc_service *svc,
			     struct ptlrpc_service_conf *conf)
{
	struct ptlrpc_service_thr_conf *tc = &conf->psc_thr;
	unsigned int init;
	unsigned int total;
	unsigned int nthrs;
	int weight;

	/*
	 * Common code for estimating & validating threads number.
	 * CPT affinity service could have percpt thread-pool instead
	 * of a global thread-pool, which means user might not always
	 * get the threads number they give it in conf::tc_nthrs_user
	 * even they did set. It's because we need to validate threads
	 * number for each CPT to guarantee each pool will have enough
	 * threads to keep the service healthy.
	 */
	init = PTLRPC_NTHRS_INIT + (svc->srv_ops.so_hpreq_handler != NULL);
	init = max_t(int, init, tc->tc_nthrs_init);

	/* NB: please see comments in lustre_lnet.h for definition
	 * details of these members
	 */
	LASSERT(tc->tc_nthrs_max != 0);

	if (tc->tc_nthrs_user != 0) {
		/* In case there is a reason to test a service with many
		 * threads, we give a less strict check here, it can
		 * be up to 8 * nthrs_max
		 */
		total = min(tc->tc_nthrs_max * 8, tc->tc_nthrs_user);
		nthrs = total / svc->srv_ncpts;
		init = max(init, nthrs);
		goto out;
	}

	total = tc->tc_nthrs_max;
	if (tc->tc_nthrs_base == 0) {
		/* don't care about base threads number per partition,
		 * this is most for non-affinity service
		 */
		nthrs = total / svc->srv_ncpts;
		goto out;
	}

	nthrs = tc->tc_nthrs_base;
	if (svc->srv_ncpts == 1) {
		int i;

		/* NB: Increase the base number if it's single partition
		 * and total number of cores/HTs is larger or equal to 4.
		 * result will always < 2 * nthrs_base
		 */
		weight = cfs_cpt_weight(svc->srv_cptable, CFS_CPT_ANY);
		for (i = 1; (weight >> (i + 1)) != 0 && /* >= 4 cores/HTs */
			    (tc->tc_nthrs_base >> i) != 0; i++)
			nthrs += tc->tc_nthrs_base >> i;
	}

	if (tc->tc_thr_factor != 0) {
		int factor = tc->tc_thr_factor;
		const int fade = 4;

		/*
		 * User wants to increase number of threads with for
		 * each CPU core/HT, most likely the factor is larger then
		 * one thread/core because service threads are supposed to
		 * be blocked by lock or wait for IO.
		 */
		/*
		 * Amdahl's law says that adding processors wouldn't give
		 * a linear increasing of parallelism, so it's nonsense to
		 * have too many threads no matter how many cores/HTs
		 * there are.
		 */
		/* weight is # of HTs */
		if (cpumask_weight(topology_sibling_cpumask(0)) > 1) {
			/* depress thread factor for hyper-thread */
			factor = factor - (factor >> 1) + (factor >> 3);
		}

		weight = cfs_cpt_weight(svc->srv_cptable, 0);
		LASSERT(weight > 0);

		for (; factor > 0 && weight > 0; factor--, weight -= fade)
			nthrs += min(weight, fade) * factor;
	}

	if (nthrs * svc->srv_ncpts > tc->tc_nthrs_max) {
		nthrs = max(tc->tc_nthrs_base,
			    tc->tc_nthrs_max / svc->srv_ncpts);
	}
 out:
	nthrs = max(nthrs, tc->tc_nthrs_init);
	svc->srv_nthrs_cpt_limit = nthrs;
	svc->srv_nthrs_cpt_init = init;

	if (nthrs * svc->srv_ncpts > tc->tc_nthrs_max) {
		CDEBUG(D_OTHER, "%s: This service may have more threads (%d) than the given soft limit (%d)\n",
		       svc->srv_name, nthrs * svc->srv_ncpts,
		       tc->tc_nthrs_max);
	}
}

/**
 * Initialize percpt data for a service
 */
static int
ptlrpc_service_part_init(struct ptlrpc_service *svc,
			 struct ptlrpc_service_part *svcpt, int cpt)
{
	struct ptlrpc_at_array	*array;
	int size;
	int index;
	int rc;

	svcpt->scp_cpt = cpt;
	INIT_LIST_HEAD(&svcpt->scp_threads);

	/* rqbd and incoming request queue */
	spin_lock_init(&svcpt->scp_lock);
	INIT_LIST_HEAD(&svcpt->scp_rqbd_idle);
	INIT_LIST_HEAD(&svcpt->scp_rqbd_posted);
	INIT_LIST_HEAD(&svcpt->scp_req_incoming);
	init_waitqueue_head(&svcpt->scp_waitq);
	/* history request & rqbd list */
	INIT_LIST_HEAD(&svcpt->scp_hist_reqs);
	INIT_LIST_HEAD(&svcpt->scp_hist_rqbds);

	/* active requests and hp requests */
	spin_lock_init(&svcpt->scp_req_lock);

	/* reply states */
	spin_lock_init(&svcpt->scp_rep_lock);
	INIT_LIST_HEAD(&svcpt->scp_rep_active);
	INIT_LIST_HEAD(&svcpt->scp_rep_idle);
	init_waitqueue_head(&svcpt->scp_rep_waitq);
	atomic_set(&svcpt->scp_nreps_difficult, 0);

	/* adaptive timeout */
	spin_lock_init(&svcpt->scp_at_lock);
	array = &svcpt->scp_at_array;

	size = at_est2timeout(at_max);
	array->paa_size = size;
	array->paa_count = 0;
	array->paa_deadline = -1;

	/* allocate memory for scp_at_array (ptlrpc_at_array) */
	array->paa_reqs_array =
		kzalloc_node(sizeof(struct list_head) * size, GFP_NOFS,
			     cfs_cpt_spread_node(svc->srv_cptable, cpt));
	if (!array->paa_reqs_array)
		return -ENOMEM;

	for (index = 0; index < size; index++)
		INIT_LIST_HEAD(&array->paa_reqs_array[index]);

	array->paa_reqs_count =
		kzalloc_node(sizeof(__u32) * size, GFP_NOFS,
			     cfs_cpt_spread_node(svc->srv_cptable, cpt));
	if (!array->paa_reqs_count)
		goto free_reqs_array;

	setup_timer(&svcpt->scp_at_timer, ptlrpc_at_timer,
		    (unsigned long)svcpt);

	/* At SOW, service time should be quick; 10s seems generous. If client
	 * timeout is less than this, we'll be sending an early reply.
	 */
	at_init(&svcpt->scp_at_estimate, 10, 0);

	/* assign this before call ptlrpc_grow_req_bufs */
	svcpt->scp_service = svc;
	/* Now allocate the request buffers, but don't post them now */
	rc = ptlrpc_grow_req_bufs(svcpt, 0);
	/* We shouldn't be under memory pressure at startup, so
	 * fail if we can't allocate all our buffers at this time.
	 */
	if (rc != 0)
		goto free_reqs_count;

	return 0;

free_reqs_count:
	kfree(array->paa_reqs_count);
	array->paa_reqs_count = NULL;
free_reqs_array:
	kfree(array->paa_reqs_array);
	array->paa_reqs_array = NULL;

	return -ENOMEM;
}

/**
 * Initialize service on a given portal.
 * This includes starting serving threads , allocating and posting rqbds and
 * so on.
 */
struct ptlrpc_service *
ptlrpc_register_service(struct ptlrpc_service_conf *conf,
			struct kset *parent,
			struct dentry *debugfs_entry)
{
	struct ptlrpc_service_cpt_conf *cconf = &conf->psc_cpt;
	struct ptlrpc_service *service;
	struct ptlrpc_service_part *svcpt;
	struct cfs_cpt_table *cptable;
	__u32 *cpts = NULL;
	int ncpts;
	int cpt;
	int rc;
	int i;

	LASSERT(conf->psc_buf.bc_nbufs > 0);
	LASSERT(conf->psc_buf.bc_buf_size >=
		conf->psc_buf.bc_req_max_size + SPTLRPC_MAX_PAYLOAD);
	LASSERT(conf->psc_thr.tc_ctx_tags != 0);

	cptable = cconf->cc_cptable;
	if (!cptable)
		cptable = cfs_cpt_table;

	if (!conf->psc_thr.tc_cpu_affinity) {
		ncpts = 1;
	} else {
		ncpts = cfs_cpt_number(cptable);
		if (cconf->cc_pattern) {
			struct cfs_expr_list *el;

			rc = cfs_expr_list_parse(cconf->cc_pattern,
						 strlen(cconf->cc_pattern),
						 0, ncpts - 1, &el);
			if (rc != 0) {
				CERROR("%s: invalid CPT pattern string: %s",
				       conf->psc_name, cconf->cc_pattern);
				return ERR_PTR(-EINVAL);
			}

			rc = cfs_expr_list_values(el, ncpts, &cpts);
			cfs_expr_list_free(el);
			if (rc <= 0) {
				CERROR("%s: failed to parse CPT array %s: %d\n",
				       conf->psc_name, cconf->cc_pattern, rc);
				kfree(cpts);
				return ERR_PTR(rc < 0 ? rc : -EINVAL);
			}
			ncpts = rc;
		}
	}

	service = kzalloc(offsetof(struct ptlrpc_service, srv_parts[ncpts]),
			  GFP_NOFS);
	if (!service) {
		kfree(cpts);
		return ERR_PTR(-ENOMEM);
	}

	service->srv_cptable = cptable;
	service->srv_cpts = cpts;
	service->srv_ncpts = ncpts;

	service->srv_cpt_bits = 0; /* it's zero already, easy to read... */
	while ((1 << service->srv_cpt_bits) < cfs_cpt_number(cptable))
		service->srv_cpt_bits++;

	/* public members */
	spin_lock_init(&service->srv_lock);
	service->srv_name = conf->psc_name;
	service->srv_watchdog_factor = conf->psc_watchdog_factor;
	INIT_LIST_HEAD(&service->srv_list); /* for safety of cleanup */

	/* buffer configuration */
	service->srv_nbuf_per_group = test_req_buffer_pressure ?
					  1 : conf->psc_buf.bc_nbufs;
	service->srv_max_req_size = conf->psc_buf.bc_req_max_size +
					  SPTLRPC_MAX_PAYLOAD;
	service->srv_buf_size = conf->psc_buf.bc_buf_size;
	service->srv_rep_portal	= conf->psc_buf.bc_rep_portal;
	service->srv_req_portal	= conf->psc_buf.bc_req_portal;

	/* Increase max reply size to next power of two */
	service->srv_max_reply_size = 1;
	while (service->srv_max_reply_size <
	       conf->psc_buf.bc_rep_max_size + SPTLRPC_MAX_PAYLOAD)
		service->srv_max_reply_size <<= 1;

	service->srv_thread_name = conf->psc_thr.tc_thr_name;
	service->srv_ctx_tags = conf->psc_thr.tc_ctx_tags;
	service->srv_hpreq_ratio = PTLRPC_SVC_HP_RATIO;
	service->srv_ops = conf->psc_ops;

	for (i = 0; i < ncpts; i++) {
		if (!conf->psc_thr.tc_cpu_affinity)
			cpt = CFS_CPT_ANY;
		else
			cpt = cpts ? cpts[i] : i;

		svcpt = kzalloc_node(sizeof(*svcpt), GFP_NOFS,
				     cfs_cpt_spread_node(cptable, cpt));
		if (!svcpt) {
			rc = -ENOMEM;
			goto failed;
		}

		service->srv_parts[i] = svcpt;
		rc = ptlrpc_service_part_init(service, svcpt, cpt);
		if (rc != 0)
			goto failed;
	}

	ptlrpc_server_nthreads_check(service, conf);

	rc = LNetSetLazyPortal(service->srv_req_portal);
	LASSERT(rc == 0);

	mutex_lock(&ptlrpc_all_services_mutex);
	list_add(&service->srv_list, &ptlrpc_all_services);
	mutex_unlock(&ptlrpc_all_services_mutex);

	if (parent) {
		rc = ptlrpc_sysfs_register_service(parent, service);
		if (rc)
			goto failed;
	}

	if (!IS_ERR_OR_NULL(debugfs_entry))
		ptlrpc_ldebugfs_register_service(debugfs_entry, service);

	rc = ptlrpc_service_nrs_setup(service);
	if (rc != 0)
		goto failed;

	CDEBUG(D_NET, "%s: Started, listening on portal %d\n",
	       service->srv_name, service->srv_req_portal);

	rc = ptlrpc_start_threads(service);
	if (rc != 0) {
		CERROR("Failed to start threads for service %s: %d\n",
		       service->srv_name, rc);
		goto failed;
	}

	return service;
failed:
	ptlrpc_unregister_service(service);
	return ERR_PTR(rc);
}
EXPORT_SYMBOL(ptlrpc_register_service);

/**
 * to actually free the request, must be called without holding svc_lock.
 * note it's caller's responsibility to unlink req->rq_list.
 */
static void ptlrpc_server_free_request(struct ptlrpc_request *req)
{
	LASSERT(atomic_read(&req->rq_refcount) == 0);
	LASSERT(list_empty(&req->rq_timed_list));

	 /* DEBUG_REQ() assumes the reply state of a request with a valid
	  * ref will not be destroyed until that reference is dropped.
	  */
	ptlrpc_req_drop_rs(req);

	sptlrpc_svc_ctx_decref(req);

	if (req != &req->rq_rqbd->rqbd_req) {
		/* NB request buffers use an embedded
		 * req if the incoming req unlinked the
		 * MD; this isn't one of them!
		 */
		ptlrpc_request_cache_free(req);
	}
}

/**
 * drop a reference count of the request. if it reaches 0, we either
 * put it into history list, or free it immediately.
 */
static void ptlrpc_server_drop_request(struct ptlrpc_request *req)
{
	struct ptlrpc_request_buffer_desc *rqbd = req->rq_rqbd;
	struct ptlrpc_service_part *svcpt = rqbd->rqbd_svcpt;
	struct ptlrpc_service *svc = svcpt->scp_service;
	int refcount;
	struct list_head *tmp;
	struct list_head *nxt;

	if (!atomic_dec_and_test(&req->rq_refcount))
		return;

	if (req->rq_at_linked) {
		spin_lock(&svcpt->scp_at_lock);
		/* recheck with lock, in case it's unlinked by
		 * ptlrpc_at_check_timed()
		 */
		if (likely(req->rq_at_linked))
			ptlrpc_at_remove_timed(req);
		spin_unlock(&svcpt->scp_at_lock);
	}

	LASSERT(list_empty(&req->rq_timed_list));

	/* finalize request */
	if (req->rq_export) {
		class_export_put(req->rq_export);
		req->rq_export = NULL;
	}

	spin_lock(&svcpt->scp_lock);

	list_add(&req->rq_list, &rqbd->rqbd_reqs);

	refcount = --(rqbd->rqbd_refcount);
	if (refcount == 0) {
		/* request buffer is now idle: add to history */
		list_del(&rqbd->rqbd_list);

		list_add_tail(&rqbd->rqbd_list, &svcpt->scp_hist_rqbds);
		svcpt->scp_hist_nrqbds++;

		/* cull some history?
		 * I expect only about 1 or 2 rqbds need to be recycled here
		 */
		while (svcpt->scp_hist_nrqbds > svc->srv_hist_nrqbds_cpt_max) {
			rqbd = list_entry(svcpt->scp_hist_rqbds.next,
					  struct ptlrpc_request_buffer_desc,
					  rqbd_list);

			list_del(&rqbd->rqbd_list);
			svcpt->scp_hist_nrqbds--;

			/* remove rqbd's reqs from svc's req history while
			 * I've got the service lock
			 */
			list_for_each(tmp, &rqbd->rqbd_reqs) {
				req = list_entry(tmp, struct ptlrpc_request,
						 rq_list);
				/* Track the highest culled req seq */
				if (req->rq_history_seq >
				    svcpt->scp_hist_seq_culled) {
					svcpt->scp_hist_seq_culled =
						req->rq_history_seq;
				}
				list_del(&req->rq_history_list);
			}

			spin_unlock(&svcpt->scp_lock);

			list_for_each_safe(tmp, nxt, &rqbd->rqbd_reqs) {
				req = list_entry(rqbd->rqbd_reqs.next,
						 struct ptlrpc_request,
						 rq_list);
				list_del(&req->rq_list);
				ptlrpc_server_free_request(req);
			}

			spin_lock(&svcpt->scp_lock);
			/*
			 * now all reqs including the embedded req has been
			 * disposed, schedule request buffer for re-use.
			 */
			LASSERT(atomic_read(&rqbd->rqbd_req.rq_refcount) ==
				0);
			list_add_tail(&rqbd->rqbd_list, &svcpt->scp_rqbd_idle);
		}

		spin_unlock(&svcpt->scp_lock);
	} else if (req->rq_reply_state && req->rq_reply_state->rs_prealloc) {
		/* If we are low on memory, we are not interested in history */
		list_del(&req->rq_list);
		list_del_init(&req->rq_history_list);

		/* Track the highest culled req seq */
		if (req->rq_history_seq > svcpt->scp_hist_seq_culled)
			svcpt->scp_hist_seq_culled = req->rq_history_seq;

		spin_unlock(&svcpt->scp_lock);

		ptlrpc_server_free_request(req);
	} else {
		spin_unlock(&svcpt->scp_lock);
	}
}

/**
 * to finish a request: stop sending more early replies, and release
 * the request.
 */
static void ptlrpc_server_finish_request(struct ptlrpc_service_part *svcpt,
					 struct ptlrpc_request *req)
{
	ptlrpc_server_hpreq_fini(req);

	if (req->rq_session.lc_thread) {
		lu_context_exit(&req->rq_session);
		lu_context_fini(&req->rq_session);
	}

	ptlrpc_server_drop_request(req);
}

/**
 * to finish a active request: stop sending more early replies, and release
 * the request. should be called after we finished handling the request.
 */
static void ptlrpc_server_finish_active_request(
					struct ptlrpc_service_part *svcpt,
					struct ptlrpc_request *req)
{
	spin_lock(&svcpt->scp_req_lock);
	ptlrpc_nrs_req_stop_nolock(req);
	svcpt->scp_nreqs_active--;
	if (req->rq_hp)
		svcpt->scp_nhreqs_active--;
	spin_unlock(&svcpt->scp_req_lock);

	ptlrpc_nrs_req_finalize(req);

	if (req->rq_export)
		class_export_rpc_dec(req->rq_export);

	ptlrpc_server_finish_request(svcpt, req);
}

/**
 * Sanity check request \a req.
 * Return 0 if all is ok, error code otherwise.
 */
static int ptlrpc_check_req(struct ptlrpc_request *req)
{
	struct obd_device *obd = req->rq_export->exp_obd;
	int rc = 0;

	if (unlikely(lustre_msg_get_conn_cnt(req->rq_reqmsg) <
		     req->rq_export->exp_conn_cnt)) {
		DEBUG_REQ(D_RPCTRACE, req,
			  "DROPPING req from old connection %d < %d",
			  lustre_msg_get_conn_cnt(req->rq_reqmsg),
			  req->rq_export->exp_conn_cnt);
		return -EEXIST;
	}
	if (unlikely(!obd || obd->obd_fail)) {
		/*
		 * Failing over, don't handle any more reqs, send
		 * error response instead.
		 */
		CDEBUG(D_RPCTRACE, "Dropping req %p for failed obd %s\n",
		       req, obd ? obd->obd_name : "unknown");
		rc = -ENODEV;
	} else if (lustre_msg_get_flags(req->rq_reqmsg) &
		   (MSG_REPLAY | MSG_REQ_REPLAY_DONE)) {
		DEBUG_REQ(D_ERROR, req, "Invalid replay without recovery");
		class_fail_export(req->rq_export);
		rc = -ENODEV;
	} else if (lustre_msg_get_transno(req->rq_reqmsg) != 0) {
		DEBUG_REQ(D_ERROR, req,
			  "Invalid req with transno %llu without recovery",
			  lustre_msg_get_transno(req->rq_reqmsg));
		class_fail_export(req->rq_export);
		rc = -ENODEV;
	}

	if (unlikely(rc < 0)) {
		req->rq_status = rc;
		ptlrpc_error(req);
	}
	return rc;
}

static void ptlrpc_at_set_timer(struct ptlrpc_service_part *svcpt)
{
	struct ptlrpc_at_array *array = &svcpt->scp_at_array;
	__s32 next;

	if (array->paa_count == 0) {
		del_timer(&svcpt->scp_at_timer);
		return;
	}

	/* Set timer for closest deadline */
	next = (__s32)(array->paa_deadline - ktime_get_real_seconds() -
		       at_early_margin);
	if (next <= 0) {
		ptlrpc_at_timer((unsigned long)svcpt);
	} else {
		mod_timer(&svcpt->scp_at_timer, cfs_time_shift(next));
		CDEBUG(D_INFO, "armed %s at %+ds\n",
		       svcpt->scp_service->srv_name, next);
	}
}

/* Add rpc to early reply check list */
static int ptlrpc_at_add_timed(struct ptlrpc_request *req)
{
	struct ptlrpc_service_part *svcpt = req->rq_rqbd->rqbd_svcpt;
	struct ptlrpc_at_array *array = &svcpt->scp_at_array;
	struct ptlrpc_request *rq = NULL;
	__u32 index;

	if (AT_OFF)
		return 0;

	if (req->rq_no_reply)
		return 0;

	if ((lustre_msghdr_get_flags(req->rq_reqmsg) & MSGHDR_AT_SUPPORT) == 0)
		return -ENOSYS;

	spin_lock(&svcpt->scp_at_lock);
	LASSERT(list_empty(&req->rq_timed_list));

	div_u64_rem(req->rq_deadline, array->paa_size, &index);
	if (array->paa_reqs_count[index] > 0) {
		/* latest rpcs will have the latest deadlines in the list,
		 * so search backward.
		 */
		list_for_each_entry_reverse(rq, &array->paa_reqs_array[index],
					    rq_timed_list) {
			if (req->rq_deadline >= rq->rq_deadline) {
				list_add(&req->rq_timed_list,
					 &rq->rq_timed_list);
				break;
			}
		}
	}

	/* Add the request at the head of the list */
	if (list_empty(&req->rq_timed_list))
		list_add(&req->rq_timed_list, &array->paa_reqs_array[index]);

	spin_lock(&req->rq_lock);
	req->rq_at_linked = 1;
	spin_unlock(&req->rq_lock);
	req->rq_at_index = index;
	array->paa_reqs_count[index]++;
	array->paa_count++;
	if (array->paa_count == 1 || array->paa_deadline > req->rq_deadline) {
		array->paa_deadline = req->rq_deadline;
		ptlrpc_at_set_timer(svcpt);
	}
	spin_unlock(&svcpt->scp_at_lock);

	return 0;
}

static void
ptlrpc_at_remove_timed(struct ptlrpc_request *req)
{
	struct ptlrpc_at_array *array;

	array = &req->rq_rqbd->rqbd_svcpt->scp_at_array;

	/* NB: must call with hold svcpt::scp_at_lock */
	LASSERT(!list_empty(&req->rq_timed_list));
	list_del_init(&req->rq_timed_list);

	spin_lock(&req->rq_lock);
	req->rq_at_linked = 0;
	spin_unlock(&req->rq_lock);

	array->paa_reqs_count[req->rq_at_index]--;
	array->paa_count--;
}

/*
 * Attempt to extend the request deadline by sending an early reply to the
 * client.
 */
static int ptlrpc_at_send_early_reply(struct ptlrpc_request *req)
{
	struct ptlrpc_service_part *svcpt = req->rq_rqbd->rqbd_svcpt;
	struct ptlrpc_request *reqcopy;
	struct lustre_msg *reqmsg;
	long olddl = req->rq_deadline - ktime_get_real_seconds();
	time64_t newdl;
	int rc;

	/* deadline is when the client expects us to reply, margin is the
	 * difference between clients' and servers' expectations
	 */
	DEBUG_REQ(D_ADAPTTO, req,
		  "%ssending early reply (deadline %+lds, margin %+lds) for %d+%d",
		  AT_OFF ? "AT off - not " : "",
		  olddl, olddl - at_get(&svcpt->scp_at_estimate),
		  at_get(&svcpt->scp_at_estimate), at_extra);

	if (AT_OFF)
		return 0;

	if (olddl < 0) {
		DEBUG_REQ(D_WARNING, req, "Already past deadline (%+lds), not sending early reply. Consider increasing at_early_margin (%d)?",
			  olddl, at_early_margin);

		/* Return an error so we're not re-added to the timed list. */
		return -ETIMEDOUT;
	}

	if (!(lustre_msghdr_get_flags(req->rq_reqmsg) & MSGHDR_AT_SUPPORT)) {
		DEBUG_REQ(D_INFO, req, "Wanted to ask client for more time, but no AT support");
		return -ENOSYS;
	}

	/*
	 * We want to extend the request deadline by at_extra seconds,
	 * so we set our service estimate to reflect how much time has
	 * passed since this request arrived plus an additional
	 * at_extra seconds. The client will calculate the new deadline
	 * based on this service estimate (plus some additional time to
	 * account for network latency). See ptlrpc_at_recv_early_reply
	 */
	at_measured(&svcpt->scp_at_estimate, at_extra +
		    ktime_get_real_seconds() - req->rq_arrival_time.tv_sec);
	newdl = req->rq_arrival_time.tv_sec + at_get(&svcpt->scp_at_estimate);

	/* Check to see if we've actually increased the deadline -
	 * we may be past adaptive_max
	 */
	if (req->rq_deadline >= newdl) {
		DEBUG_REQ(D_WARNING, req, "Couldn't add any time (%ld/%lld), not sending early reply\n",
			  olddl, newdl - ktime_get_real_seconds());
		return -ETIMEDOUT;
	}

	reqcopy = ptlrpc_request_cache_alloc(GFP_NOFS);
	if (!reqcopy)
		return -ENOMEM;
	reqmsg = libcfs_kvzalloc(req->rq_reqlen, GFP_NOFS);
	if (!reqmsg) {
		rc = -ENOMEM;
		goto out_free;
	}

	*reqcopy = *req;
	reqcopy->rq_reply_state = NULL;
	reqcopy->rq_rep_swab_mask = 0;
	reqcopy->rq_pack_bulk = 0;
	reqcopy->rq_pack_udesc = 0;
	reqcopy->rq_packed_final = 0;
	sptlrpc_svc_ctx_addref(reqcopy);
	/* We only need the reqmsg for the magic */
	reqcopy->rq_reqmsg = reqmsg;
	memcpy(reqmsg, req->rq_reqmsg, req->rq_reqlen);

	LASSERT(atomic_read(&req->rq_refcount));
	/** if it is last refcount then early reply isn't needed */
	if (atomic_read(&req->rq_refcount) == 1) {
		DEBUG_REQ(D_ADAPTTO, reqcopy, "Normal reply already sent out, abort sending early reply\n");
		rc = -EINVAL;
		goto out;
	}

	/* Connection ref */
	reqcopy->rq_export = class_conn2export(
				     lustre_msg_get_handle(reqcopy->rq_reqmsg));
	if (!reqcopy->rq_export) {
		rc = -ENODEV;
		goto out;
	}

	/* RPC ref */
	class_export_rpc_inc(reqcopy->rq_export);
	if (reqcopy->rq_export->exp_obd &&
	    reqcopy->rq_export->exp_obd->obd_fail) {
		rc = -ENODEV;
		goto out_put;
	}

	rc = lustre_pack_reply_flags(reqcopy, 1, NULL, NULL, LPRFL_EARLY_REPLY);
	if (rc)
		goto out_put;

	rc = ptlrpc_send_reply(reqcopy, PTLRPC_REPLY_EARLY);

	if (!rc) {
		/* Adjust our own deadline to what we told the client */
		req->rq_deadline = newdl;
		req->rq_early_count++; /* number sent, server side */
	} else {
		DEBUG_REQ(D_ERROR, req, "Early reply send failed %d", rc);
	}

	/* Free the (early) reply state from lustre_pack_reply.
	 * (ptlrpc_send_reply takes it's own rs ref, so this is safe here)
	 */
	ptlrpc_req_drop_rs(reqcopy);

out_put:
	class_export_rpc_dec(reqcopy->rq_export);
	class_export_put(reqcopy->rq_export);
out:
	sptlrpc_svc_ctx_decref(reqcopy);
	kvfree(reqmsg);
out_free:
	ptlrpc_request_cache_free(reqcopy);
	return rc;
}

/* Send early replies to everybody expiring within at_early_margin
 * asking for at_extra time
 */
static void ptlrpc_at_check_timed(struct ptlrpc_service_part *svcpt)
{
	struct ptlrpc_at_array *array = &svcpt->scp_at_array;
	struct ptlrpc_request *rq, *n;
	struct list_head work_list;
	__u32 index, count;
	time64_t deadline;
	time64_t now = ktime_get_real_seconds();
	long delay;
	int first, counter = 0;

	spin_lock(&svcpt->scp_at_lock);
	if (svcpt->scp_at_check == 0) {
		spin_unlock(&svcpt->scp_at_lock);
		return;
	}
	delay = cfs_time_sub(cfs_time_current(), svcpt->scp_at_checktime);
	svcpt->scp_at_check = 0;

	if (array->paa_count == 0) {
		spin_unlock(&svcpt->scp_at_lock);
		return;
	}

	/* The timer went off, but maybe the nearest rpc already completed. */
	first = array->paa_deadline - now;
	if (first > at_early_margin) {
		/* We've still got plenty of time.  Reset the timer. */
		ptlrpc_at_set_timer(svcpt);
		spin_unlock(&svcpt->scp_at_lock);
		return;
	}

	/* We're close to a timeout, and we don't know how much longer the
	 * server will take. Send early replies to everyone expiring soon.
	 */
	INIT_LIST_HEAD(&work_list);
	deadline = -1;
	div_u64_rem(array->paa_deadline, array->paa_size, &index);
	count = array->paa_count;
	while (count > 0) {
		count -= array->paa_reqs_count[index];
		list_for_each_entry_safe(rq, n, &array->paa_reqs_array[index],
					 rq_timed_list) {
			if (rq->rq_deadline > now + at_early_margin) {
				/* update the earliest deadline */
				if (deadline == -1 ||
				    rq->rq_deadline < deadline)
					deadline = rq->rq_deadline;
				break;
			}

			ptlrpc_at_remove_timed(rq);
			/**
			 * ptlrpc_server_drop_request() may drop
			 * refcount to 0 already. Let's check this and
			 * don't add entry to work_list
			 */
			if (likely(atomic_inc_not_zero(&rq->rq_refcount)))
				list_add(&rq->rq_timed_list, &work_list);
			counter++;
		}

		if (++index >= array->paa_size)
			index = 0;
	}
	array->paa_deadline = deadline;
	/* we have a new earliest deadline, restart the timer */
	ptlrpc_at_set_timer(svcpt);

	spin_unlock(&svcpt->scp_at_lock);

	CDEBUG(D_ADAPTTO, "timeout in %+ds, asking for %d secs on %d early replies\n",
	       first, at_extra, counter);
	if (first < 0) {
		/* We're already past request deadlines before we even get a
		 * chance to send early replies
		 */
		LCONSOLE_WARN("%s: This server is not able to keep up with request traffic (cpu-bound).\n",
			      svcpt->scp_service->srv_name);
		CWARN("earlyQ=%d reqQ=%d recA=%d, svcEst=%d, delay=%ld(jiff)\n",
		      counter, svcpt->scp_nreqs_incoming,
		      svcpt->scp_nreqs_active,
		      at_get(&svcpt->scp_at_estimate), delay);
	}

	/* we took additional refcount so entries can't be deleted from list, no
	 * locking is needed
	 */
	while (!list_empty(&work_list)) {
		rq = list_entry(work_list.next, struct ptlrpc_request,
				rq_timed_list);
		list_del_init(&rq->rq_timed_list);

		if (ptlrpc_at_send_early_reply(rq) == 0)
			ptlrpc_at_add_timed(rq);

		ptlrpc_server_drop_request(rq);
	}
}

/**
 * Put the request to the export list if the request may become
 * a high priority one.
 */
static int ptlrpc_server_hpreq_init(struct ptlrpc_service_part *svcpt,
				    struct ptlrpc_request *req)
{
	int rc = 0;

	if (svcpt->scp_service->srv_ops.so_hpreq_handler) {
		rc = svcpt->scp_service->srv_ops.so_hpreq_handler(req);
		if (rc < 0)
			return rc;
		LASSERT(rc == 0);
	}
	if (req->rq_export && req->rq_ops) {
		/* Perform request specific check. We should do this check
		 * before the request is added into exp_hp_rpcs list otherwise
		 * it may hit swab race at LU-1044.
		 */
		if (req->rq_ops->hpreq_check) {
			rc = req->rq_ops->hpreq_check(req);
			if (rc == -ESTALE) {
				req->rq_status = rc;
				ptlrpc_error(req);
			}
			/** can only return error,
			 * 0 for normal request,
			 *  or 1 for high priority request
			 */
			LASSERT(rc <= 1);
		}

		spin_lock_bh(&req->rq_export->exp_rpc_lock);
		list_add(&req->rq_exp_list, &req->rq_export->exp_hp_rpcs);
		spin_unlock_bh(&req->rq_export->exp_rpc_lock);
	}

	ptlrpc_nrs_req_initialize(svcpt, req, rc);

	return rc;
}

/** Remove the request from the export list. */
static void ptlrpc_server_hpreq_fini(struct ptlrpc_request *req)
{
	if (req->rq_export && req->rq_ops) {
		/* refresh lock timeout again so that client has more
		 * room to send lock cancel RPC.
		 */
		if (req->rq_ops->hpreq_fini)
			req->rq_ops->hpreq_fini(req);

		spin_lock_bh(&req->rq_export->exp_rpc_lock);
		list_del_init(&req->rq_exp_list);
		spin_unlock_bh(&req->rq_export->exp_rpc_lock);
	}
}

static int ptlrpc_server_request_add(struct ptlrpc_service_part *svcpt,
				     struct ptlrpc_request *req)
{
	int	rc;

	rc = ptlrpc_server_hpreq_init(svcpt, req);
	if (rc < 0)
		return rc;

	ptlrpc_nrs_req_add(svcpt, req, !!rc);

	return 0;
}

/**
 * Allow to handle high priority request
 * User can call it w/o any lock but need to hold
 * ptlrpc_service_part::scp_req_lock to get reliable result
 */
static bool ptlrpc_server_allow_high(struct ptlrpc_service_part *svcpt,
				     bool force)
{
	int running = svcpt->scp_nthrs_running;

	if (!nrs_svcpt_has_hp(svcpt))
		return false;

	if (force)
		return true;

	if (unlikely(svcpt->scp_service->srv_req_portal == MDS_REQUEST_PORTAL &&
		     CFS_FAIL_PRECHECK(OBD_FAIL_PTLRPC_CANCEL_RESEND))) {
		/* leave just 1 thread for normal RPCs */
		running = PTLRPC_NTHRS_INIT;
		if (svcpt->scp_service->srv_ops.so_hpreq_handler)
			running += 1;
	}

	if (svcpt->scp_nreqs_active >= running - 1)
		return false;

	if (svcpt->scp_nhreqs_active == 0)
		return true;

	return !ptlrpc_nrs_req_pending_nolock(svcpt, false) ||
	       svcpt->scp_hreq_count < svcpt->scp_service->srv_hpreq_ratio;
}

static bool ptlrpc_server_high_pending(struct ptlrpc_service_part *svcpt,
				       bool force)
{
	return ptlrpc_server_allow_high(svcpt, force) &&
	       ptlrpc_nrs_req_pending_nolock(svcpt, true);
}

/**
 * Only allow normal priority requests on a service that has a high-priority
 * queue if forced (i.e. cleanup), if there are other high priority requests
 * already being processed (i.e. those threads can service more high-priority
 * requests), or if there are enough idle threads that a later thread can do
 * a high priority request.
 * User can call it w/o any lock but need to hold
 * ptlrpc_service_part::scp_req_lock to get reliable result
 */
static bool ptlrpc_server_allow_normal(struct ptlrpc_service_part *svcpt,
				       bool force)
{
	int running = svcpt->scp_nthrs_running;

	if (unlikely(svcpt->scp_service->srv_req_portal == MDS_REQUEST_PORTAL &&
		     CFS_FAIL_PRECHECK(OBD_FAIL_PTLRPC_CANCEL_RESEND))) {
		/* leave just 1 thread for normal RPCs */
		running = PTLRPC_NTHRS_INIT;
		if (svcpt->scp_service->srv_ops.so_hpreq_handler)
			running += 1;
	}

	if (force ||
	    svcpt->scp_nreqs_active < running - 2)
		return true;

	if (svcpt->scp_nreqs_active >= running - 1)
		return false;

	return svcpt->scp_nhreqs_active > 0 || !nrs_svcpt_has_hp(svcpt);
}

static bool ptlrpc_server_normal_pending(struct ptlrpc_service_part *svcpt,
					 bool force)
{
	return ptlrpc_server_allow_normal(svcpt, force) &&
	       ptlrpc_nrs_req_pending_nolock(svcpt, false);
}

/**
 * Returns true if there are requests available in incoming
 * request queue for processing and it is allowed to fetch them.
 * User can call it w/o any lock but need to hold ptlrpc_service::scp_req_lock
 * to get reliable result
 * \see ptlrpc_server_allow_normal
 * \see ptlrpc_server_allow high
 */
static inline bool
ptlrpc_server_request_pending(struct ptlrpc_service_part *svcpt, bool force)
{
	return ptlrpc_server_high_pending(svcpt, force) ||
	       ptlrpc_server_normal_pending(svcpt, force);
}

/**
 * Fetch a request for processing from queue of unprocessed requests.
 * Favors high-priority requests.
 * Returns a pointer to fetched request.
 */
static struct ptlrpc_request *
ptlrpc_server_request_get(struct ptlrpc_service_part *svcpt, bool force)
{
	struct ptlrpc_request *req = NULL;

	spin_lock(&svcpt->scp_req_lock);

	if (ptlrpc_server_high_pending(svcpt, force)) {
		req = ptlrpc_nrs_req_get_nolock(svcpt, true, force);
		if (req) {
			svcpt->scp_hreq_count++;
			goto got_request;
		}
	}

	if (ptlrpc_server_normal_pending(svcpt, force)) {
		req = ptlrpc_nrs_req_get_nolock(svcpt, false, force);
		if (req) {
			svcpt->scp_hreq_count = 0;
			goto got_request;
		}
	}

	spin_unlock(&svcpt->scp_req_lock);
	return NULL;

got_request:
	svcpt->scp_nreqs_active++;
	if (req->rq_hp)
		svcpt->scp_nhreqs_active++;

	spin_unlock(&svcpt->scp_req_lock);

	if (likely(req->rq_export))
		class_export_rpc_inc(req->rq_export);

	return req;
}

/**
 * Handle freshly incoming reqs, add to timed early reply list,
 * pass on to regular request queue.
 * All incoming requests pass through here before getting into
 * ptlrpc_server_handle_req later on.
 */
static int
ptlrpc_server_handle_req_in(struct ptlrpc_service_part *svcpt,
			    struct ptlrpc_thread *thread)
{
	struct ptlrpc_service *svc = svcpt->scp_service;
	struct ptlrpc_request *req;
	__u32 deadline;
	int rc;

	spin_lock(&svcpt->scp_lock);
	if (list_empty(&svcpt->scp_req_incoming)) {
		spin_unlock(&svcpt->scp_lock);
		return 0;
	}

	req = list_entry(svcpt->scp_req_incoming.next,
			 struct ptlrpc_request, rq_list);
	list_del_init(&req->rq_list);
	svcpt->scp_nreqs_incoming--;
	/* Consider this still a "queued" request as far as stats are
	 * concerned
	 */
	spin_unlock(&svcpt->scp_lock);

	/* go through security check/transform */
	rc = sptlrpc_svc_unwrap_request(req);
	switch (rc) {
	case SECSVC_OK:
		break;
	case SECSVC_COMPLETE:
		target_send_reply(req, 0, OBD_FAIL_MDS_ALL_REPLY_NET);
		goto err_req;
	case SECSVC_DROP:
		goto err_req;
	default:
		LBUG();
	}

	/*
	 * for null-flavored rpc, msg has been unpacked by sptlrpc, although
	 * redo it wouldn't be harmful.
	 */
	if (SPTLRPC_FLVR_POLICY(req->rq_flvr.sf_rpc) != SPTLRPC_POLICY_NULL) {
		rc = ptlrpc_unpack_req_msg(req, req->rq_reqlen);
		if (rc != 0) {
			CERROR("error unpacking request: ptl %d from %s x%llu\n",
			       svc->srv_req_portal, libcfs_id2str(req->rq_peer),
			       req->rq_xid);
			goto err_req;
		}
	}

	rc = lustre_unpack_req_ptlrpc_body(req, MSG_PTLRPC_BODY_OFF);
	if (rc) {
		CERROR("error unpacking ptlrpc body: ptl %d from %s x%llu\n",
		       svc->srv_req_portal, libcfs_id2str(req->rq_peer),
		       req->rq_xid);
		goto err_req;
	}

	if (OBD_FAIL_CHECK(OBD_FAIL_PTLRPC_DROP_REQ_OPC) &&
	    lustre_msg_get_opc(req->rq_reqmsg) == cfs_fail_val) {
		CERROR("drop incoming rpc opc %u, x%llu\n",
		       cfs_fail_val, req->rq_xid);
		goto err_req;
	}

	rc = -EINVAL;
	if (lustre_msg_get_type(req->rq_reqmsg) != PTL_RPC_MSG_REQUEST) {
		CERROR("wrong packet type received (type=%u) from %s\n",
		       lustre_msg_get_type(req->rq_reqmsg),
		       libcfs_id2str(req->rq_peer));
		goto err_req;
	}

	switch (lustre_msg_get_opc(req->rq_reqmsg)) {
	case MDS_WRITEPAGE:
	case OST_WRITE:
		req->rq_bulk_write = 1;
		break;
	case MDS_READPAGE:
	case OST_READ:
	case MGS_CONFIG_READ:
		req->rq_bulk_read = 1;
		break;
	}

	CDEBUG(D_RPCTRACE, "got req x%llu\n", req->rq_xid);

	req->rq_export = class_conn2export(
		lustre_msg_get_handle(req->rq_reqmsg));
	if (req->rq_export) {
		rc = ptlrpc_check_req(req);
		if (rc == 0) {
			rc = sptlrpc_target_export_check(req->rq_export, req);
			if (rc)
				DEBUG_REQ(D_ERROR, req, "DROPPING req with illegal security flavor,");
		}

		if (rc)
			goto err_req;
	}

	/* req_in handling should/must be fast */
	if (ktime_get_real_seconds() - req->rq_arrival_time.tv_sec > 5)
<<<<<<< HEAD
		DEBUG_REQ(D_WARNING, req, "Slow req_in handling " CFS_DURATION_T "s",
			  (long)(ktime_get_real_seconds() -
				 req->rq_arrival_time.tv_sec));
=======
		DEBUG_REQ(D_WARNING, req, "Slow req_in handling %llds",
			  (s64)(ktime_get_real_seconds() -
				req->rq_arrival_time.tv_sec));
>>>>>>> bb176f67

	/* Set rpc server deadline and add it to the timed list */
	deadline = (lustre_msghdr_get_flags(req->rq_reqmsg) &
		    MSGHDR_AT_SUPPORT) ?
		   /* The max time the client expects us to take */
		   lustre_msg_get_timeout(req->rq_reqmsg) : obd_timeout;
	req->rq_deadline = req->rq_arrival_time.tv_sec + deadline;
	if (unlikely(deadline == 0)) {
		DEBUG_REQ(D_ERROR, req, "Dropping request with 0 timeout");
		goto err_req;
	}

	req->rq_svc_thread = thread;
	if (thread) {
		/* initialize request session, it is needed for request
		 * processing by target
		 */
		rc = lu_context_init(&req->rq_session,
				     LCT_SERVER_SESSION | LCT_NOREF);
		if (rc) {
			CERROR("%s: failure to initialize session: rc = %d\n",
			       thread->t_name, rc);
			goto err_req;
		}
		req->rq_session.lc_thread = thread;
		lu_context_enter(&req->rq_session);
		req->rq_svc_thread->t_env->le_ses = &req->rq_session;
	}

	ptlrpc_at_add_timed(req);

	/* Move it over to the request processing queue */
	rc = ptlrpc_server_request_add(svcpt, req);
	if (rc)
		goto err_req;

	wake_up(&svcpt->scp_waitq);
	return 1;

err_req:
	ptlrpc_server_finish_request(svcpt, req);

	return 1;
}

/**
 * Main incoming request handling logic.
 * Calls handler function from service to do actual processing.
 */
static int
ptlrpc_server_handle_request(struct ptlrpc_service_part *svcpt,
			     struct ptlrpc_thread *thread)
{
	struct ptlrpc_service *svc = svcpt->scp_service;
	struct ptlrpc_request *request;
	struct timespec64 work_start;
	struct timespec64 work_end;
	struct timespec64 timediff;
	struct timespec64 arrived;
	unsigned long timediff_usecs;
	unsigned long arrived_usecs;
	int fail_opc = 0;

	request = ptlrpc_server_request_get(svcpt, false);
	if (!request)
		return 0;

	if (OBD_FAIL_CHECK(OBD_FAIL_PTLRPC_HPREQ_NOTIMEOUT))
		fail_opc = OBD_FAIL_PTLRPC_HPREQ_NOTIMEOUT;
	else if (OBD_FAIL_CHECK(OBD_FAIL_PTLRPC_HPREQ_TIMEOUT))
		fail_opc = OBD_FAIL_PTLRPC_HPREQ_TIMEOUT;

	if (unlikely(fail_opc)) {
		if (request->rq_export && request->rq_ops)
			OBD_FAIL_TIMEOUT(fail_opc, 4);
	}

	ptlrpc_rqphase_move(request, RQ_PHASE_INTERPRET);

	if (OBD_FAIL_CHECK(OBD_FAIL_PTLRPC_DUMP_LOG))
		libcfs_debug_dumplog();

	ktime_get_real_ts64(&work_start);
	timediff = timespec64_sub(work_start, request->rq_arrival_time);
	timediff_usecs = timediff.tv_sec * USEC_PER_SEC +
			 timediff.tv_nsec / NSEC_PER_USEC;
	if (likely(svc->srv_stats)) {
		lprocfs_counter_add(svc->srv_stats, PTLRPC_REQWAIT_CNTR,
				    timediff_usecs);
		lprocfs_counter_add(svc->srv_stats, PTLRPC_REQQDEPTH_CNTR,
				    svcpt->scp_nreqs_incoming);
		lprocfs_counter_add(svc->srv_stats, PTLRPC_REQACTIVE_CNTR,
				    svcpt->scp_nreqs_active);
		lprocfs_counter_add(svc->srv_stats, PTLRPC_TIMEOUT,
				    at_get(&svcpt->scp_at_estimate));
	}

	if (likely(request->rq_export)) {
		if (unlikely(ptlrpc_check_req(request)))
			goto put_conn;
	}

	/* Discard requests queued for longer than the deadline.
	 * The deadline is increased if we send an early reply.
	 */
	if (ktime_get_real_seconds() > request->rq_deadline) {
		DEBUG_REQ(D_ERROR, request, "Dropping timed-out request from %s: deadline %lld:%llds ago\n",
			  libcfs_id2str(request->rq_peer),
			  request->rq_deadline -
			  request->rq_arrival_time.tv_sec,
			  ktime_get_real_seconds() - request->rq_deadline);
		goto put_conn;
	}

	CDEBUG(D_RPCTRACE, "Handling RPC pname:cluuid+ref:pid:xid:nid:opc %s:%s+%d:%d:x%llu:%s:%d\n",
	       current_comm(),
	       (request->rq_export ?
		(char *)request->rq_export->exp_client_uuid.uuid : "0"),
	       (request->rq_export ?
		atomic_read(&request->rq_export->exp_refcount) : -99),
	       lustre_msg_get_status(request->rq_reqmsg), request->rq_xid,
	       libcfs_id2str(request->rq_peer),
	       lustre_msg_get_opc(request->rq_reqmsg));

	if (lustre_msg_get_opc(request->rq_reqmsg) != OBD_PING)
		CFS_FAIL_TIMEOUT_MS(OBD_FAIL_PTLRPC_PAUSE_REQ, cfs_fail_val);

	CDEBUG(D_NET, "got req %llu\n", request->rq_xid);

	/* re-assign request and sesson thread to the current one */
	request->rq_svc_thread = thread;
	if (thread) {
		LASSERT(request->rq_session.lc_thread);
		request->rq_session.lc_thread = thread;
		request->rq_session.lc_cookie = 0x55;
		thread->t_env->le_ses = &request->rq_session;
	}
	svc->srv_ops.so_req_handler(request);

	ptlrpc_rqphase_move(request, RQ_PHASE_COMPLETE);

put_conn:
	if (unlikely(ktime_get_real_seconds() > request->rq_deadline)) {
		DEBUG_REQ(D_WARNING, request,
			  "Request took longer than estimated (%lld:%llds); "
			  "client may timeout.",
			  (s64)request->rq_deadline -
			       request->rq_arrival_time.tv_sec,
			  (s64)ktime_get_real_seconds() - request->rq_deadline);
	}

	ktime_get_real_ts64(&work_end);
	timediff = timespec64_sub(work_end, work_start);
	timediff_usecs = timediff.tv_sec * USEC_PER_SEC +
			 timediff.tv_nsec / NSEC_PER_USEC;
	arrived = timespec64_sub(work_end, request->rq_arrival_time);
	arrived_usecs = arrived.tv_sec * USEC_PER_SEC +
			 arrived.tv_nsec / NSEC_PER_USEC;
	CDEBUG(D_RPCTRACE, "Handled RPC pname:cluuid+ref:pid:xid:nid:opc %s:%s+%d:%d:x%llu:%s:%d Request processed in %ldus (%ldus total) trans %llu rc %d/%d\n",
	       current_comm(),
	       (request->rq_export ?
		(char *)request->rq_export->exp_client_uuid.uuid : "0"),
	       (request->rq_export ?
		atomic_read(&request->rq_export->exp_refcount) : -99),
	       lustre_msg_get_status(request->rq_reqmsg),
	       request->rq_xid,
	       libcfs_id2str(request->rq_peer),
	       lustre_msg_get_opc(request->rq_reqmsg),
	       timediff_usecs,
	       arrived_usecs,
	       (request->rq_repmsg ?
		lustre_msg_get_transno(request->rq_repmsg) :
		request->rq_transno),
	       request->rq_status,
	       (request->rq_repmsg ?
		lustre_msg_get_status(request->rq_repmsg) : -999));
	if (likely(svc->srv_stats && request->rq_reqmsg)) {
		__u32 op = lustre_msg_get_opc(request->rq_reqmsg);
		int opc = opcode_offset(op);

		if (opc > 0 && !(op == LDLM_ENQUEUE || op == MDS_REINT)) {
			LASSERT(opc < LUSTRE_MAX_OPCODES);
			lprocfs_counter_add(svc->srv_stats,
					    opc + EXTRA_MAX_OPCODES,
					    timediff_usecs);
		}
	}
	if (unlikely(request->rq_early_count)) {
		DEBUG_REQ(D_ADAPTTO, request,
			  "sent %d early replies before finishing in %llds",
			  request->rq_early_count,
			  (s64)work_end.tv_sec -
			  request->rq_arrival_time.tv_sec);
	}

	ptlrpc_server_finish_active_request(svcpt, request);

	return 1;
}

/**
 * An internal function to process a single reply state object.
 */
static int
ptlrpc_handle_rs(struct ptlrpc_reply_state *rs)
{
	struct ptlrpc_service_part *svcpt = rs->rs_svcpt;
	struct ptlrpc_service *svc = svcpt->scp_service;
	struct obd_export *exp;
	int nlocks;
	int been_handled;

	exp = rs->rs_export;

	LASSERT(rs->rs_difficult);
	LASSERT(rs->rs_scheduled);
	LASSERT(list_empty(&rs->rs_list));

	spin_lock(&exp->exp_lock);
	/* Noop if removed already */
	list_del_init(&rs->rs_exp_list);
	spin_unlock(&exp->exp_lock);

	/* The disk commit callback holds exp_uncommitted_replies_lock while it
	 * iterates over newly committed replies, removing them from
	 * exp_uncommitted_replies.  It then drops this lock and schedules the
	 * replies it found for handling here.
	 *
	 * We can avoid contention for exp_uncommitted_replies_lock between the
	 * HRT threads and further commit callbacks by checking rs_committed
	 * which is set in the commit callback while it holds both
	 * rs_lock and exp_uncommitted_reples.
	 *
	 * If we see rs_committed clear, the commit callback _may_ not have
	 * handled this reply yet and we race with it to grab
	 * exp_uncommitted_replies_lock before removing the reply from
	 * exp_uncommitted_replies.  Note that if we lose the race and the
	 * reply has already been removed, list_del_init() is a noop.
	 *
	 * If we see rs_committed set, we know the commit callback is handling,
	 * or has handled this reply since store reordering might allow us to
	 * see rs_committed set out of sequence.  But since this is done
	 * holding rs_lock, we can be sure it has all completed once we hold
	 * rs_lock, which we do right next.
	 */
	if (!rs->rs_committed) {
		spin_lock(&exp->exp_uncommitted_replies_lock);
		list_del_init(&rs->rs_obd_list);
		spin_unlock(&exp->exp_uncommitted_replies_lock);
	}

	spin_lock(&rs->rs_lock);

	been_handled = rs->rs_handled;
	rs->rs_handled = 1;

	nlocks = rs->rs_nlocks;		 /* atomic "steal", but */
	rs->rs_nlocks = 0;		      /* locks still on rs_locks! */

	if (nlocks == 0 && !been_handled) {
		/* If we see this, we should already have seen the warning
		 * in mds_steal_ack_locks()
		 */
		CDEBUG(D_HA, "All locks stolen from rs %p x%lld.t%lld o%d NID %s\n",
		       rs,
		       rs->rs_xid, rs->rs_transno, rs->rs_opc,
		       libcfs_nid2str(exp->exp_connection->c_peer.nid));
	}

	if ((!been_handled && rs->rs_on_net) || nlocks > 0) {
		spin_unlock(&rs->rs_lock);

		if (!been_handled && rs->rs_on_net) {
			LNetMDUnlink(rs->rs_md_h);
			/* Ignore return code; we're racing with completion */
		}

		while (nlocks-- > 0)
			ldlm_lock_decref(&rs->rs_locks[nlocks],
					 rs->rs_modes[nlocks]);

		spin_lock(&rs->rs_lock);
	}

	rs->rs_scheduled = 0;

	if (!rs->rs_on_net) {
		/* Off the net */
		spin_unlock(&rs->rs_lock);

		class_export_put(exp);
		rs->rs_export = NULL;
		ptlrpc_rs_decref(rs);
		if (atomic_dec_and_test(&svcpt->scp_nreps_difficult) &&
		    svc->srv_is_stopping)
			wake_up_all(&svcpt->scp_waitq);
		return 1;
	}

	/* still on the net; callback will schedule */
	spin_unlock(&rs->rs_lock);
	return 1;
}

static void
ptlrpc_check_rqbd_pool(struct ptlrpc_service_part *svcpt)
{
	int avail = svcpt->scp_nrqbds_posted;
	int low_water = test_req_buffer_pressure ? 0 :
			svcpt->scp_service->srv_nbuf_per_group / 2;

	/* NB I'm not locking; just looking. */

	/* CAVEAT EMPTOR: We might be allocating buffers here because we've
	 * allowed the request history to grow out of control.  We could put a
	 * sanity check on that here and cull some history if we need the
	 * space.
	 */

	if (avail <= low_water)
		ptlrpc_grow_req_bufs(svcpt, 1);

	if (svcpt->scp_service->srv_stats) {
		lprocfs_counter_add(svcpt->scp_service->srv_stats,
				    PTLRPC_REQBUF_AVAIL_CNTR, avail);
	}
}

static int
ptlrpc_retry_rqbds(void *arg)
{
	struct ptlrpc_service_part *svcpt = arg;

	svcpt->scp_rqbd_timeout = 0;
	return -ETIMEDOUT;
}

static inline int
ptlrpc_threads_enough(struct ptlrpc_service_part *svcpt)
{
	return svcpt->scp_nreqs_active <
	       svcpt->scp_nthrs_running - 1 -
	       (svcpt->scp_service->srv_ops.so_hpreq_handler != NULL);
}

/**
 * allowed to create more threads
 * user can call it w/o any lock but need to hold
 * ptlrpc_service_part::scp_lock to get reliable result
 */
static inline int
ptlrpc_threads_increasable(struct ptlrpc_service_part *svcpt)
{
	return svcpt->scp_nthrs_running +
	       svcpt->scp_nthrs_starting <
	       svcpt->scp_service->srv_nthrs_cpt_limit;
}

/**
 * too many requests and allowed to create more threads
 */
static inline int
ptlrpc_threads_need_create(struct ptlrpc_service_part *svcpt)
{
	return !ptlrpc_threads_enough(svcpt) &&
		ptlrpc_threads_increasable(svcpt);
}

static inline int
ptlrpc_thread_stopping(struct ptlrpc_thread *thread)
{
	return thread_is_stopping(thread) ||
	       thread->t_svcpt->scp_service->srv_is_stopping;
}

static inline int
ptlrpc_rqbd_pending(struct ptlrpc_service_part *svcpt)
{
	return !list_empty(&svcpt->scp_rqbd_idle) &&
	       svcpt->scp_rqbd_timeout == 0;
}

static inline int
ptlrpc_at_check(struct ptlrpc_service_part *svcpt)
{
	return svcpt->scp_at_check;
}

/**
 * requests wait on preprocessing
 * user can call it w/o any lock but need to hold
 * ptlrpc_service_part::scp_lock to get reliable result
 */
static inline int
ptlrpc_server_request_incoming(struct ptlrpc_service_part *svcpt)
{
	return !list_empty(&svcpt->scp_req_incoming);
}

static __attribute__((__noinline__)) int
ptlrpc_wait_event(struct ptlrpc_service_part *svcpt,
		  struct ptlrpc_thread *thread)
{
	/* Don't exit while there are replies to be handled */
	struct l_wait_info lwi = LWI_TIMEOUT(svcpt->scp_rqbd_timeout,
					     ptlrpc_retry_rqbds, svcpt);

	/* XXX: Add this back when libcfs watchdog is merged upstream
	lc_watchdog_disable(thread->t_watchdog);
	 */

	cond_resched();

	l_wait_event_exclusive_head(svcpt->scp_waitq,
				    ptlrpc_thread_stopping(thread) ||
				    ptlrpc_server_request_incoming(svcpt) ||
				    ptlrpc_server_request_pending(svcpt,
								  false) ||
				    ptlrpc_rqbd_pending(svcpt) ||
				    ptlrpc_at_check(svcpt), &lwi);

	if (ptlrpc_thread_stopping(thread))
		return -EINTR;

	/*
	lc_watchdog_touch(thread->t_watchdog,
			  ptlrpc_server_get_timeout(svcpt));
	 */
	return 0;
}

/**
 * Main thread body for service threads.
 * Waits in a loop waiting for new requests to process to appear.
 * Every time an incoming requests is added to its queue, a waitq
 * is woken up and one of the threads will handle it.
 */
static int ptlrpc_main(void *arg)
{
	struct ptlrpc_thread *thread = arg;
	struct ptlrpc_service_part *svcpt = thread->t_svcpt;
	struct ptlrpc_service *svc = svcpt->scp_service;
	struct ptlrpc_reply_state *rs;
	struct group_info *ginfo = NULL;
	struct lu_env *env;
	int counter = 0, rc = 0;

	thread->t_pid = current_pid();
	unshare_fs_struct();

	/* NB: we will call cfs_cpt_bind() for all threads, because we
	 * might want to run lustre server only on a subset of system CPUs,
	 * in that case ->scp_cpt is CFS_CPT_ANY
	 */
	rc = cfs_cpt_bind(svc->srv_cptable, svcpt->scp_cpt);
	if (rc != 0) {
		CWARN("%s: failed to bind %s on CPT %d\n",
		      svc->srv_name, thread->t_name, svcpt->scp_cpt);
	}

	ginfo = groups_alloc(0);
	if (!ginfo) {
		rc = -ENOMEM;
		goto out;
	}

	set_current_groups(ginfo);
	put_group_info(ginfo);

	if (svc->srv_ops.so_thr_init) {
		rc = svc->srv_ops.so_thr_init(thread);
		if (rc)
			goto out;
	}

	env = kzalloc(sizeof(*env), GFP_NOFS);
	if (!env) {
		rc = -ENOMEM;
		goto out_srv_fini;
	}

	rc = lu_context_init(&env->le_ctx,
			     svc->srv_ctx_tags | LCT_REMEMBER | LCT_NOREF);
	if (rc)
		goto out_srv_fini;

	thread->t_env = env;
	env->le_ctx.lc_thread = thread;
	env->le_ctx.lc_cookie = 0x6;

	while (!list_empty(&svcpt->scp_rqbd_idle)) {
		rc = ptlrpc_server_post_idle_rqbds(svcpt);
		if (rc >= 0)
			continue;

		CERROR("Failed to post rqbd for %s on CPT %d: %d\n",
		       svc->srv_name, svcpt->scp_cpt, rc);
		goto out_srv_fini;
	}

	/* Alloc reply state structure for this one */
	rs = libcfs_kvzalloc(svc->srv_max_reply_size, GFP_NOFS);
	if (!rs) {
		rc = -ENOMEM;
		goto out_srv_fini;
	}

	spin_lock(&svcpt->scp_lock);

	LASSERT(thread_is_starting(thread));
	thread_clear_flags(thread, SVC_STARTING);

	LASSERT(svcpt->scp_nthrs_starting == 1);
	svcpt->scp_nthrs_starting--;

	/* SVC_STOPPING may already be set here if someone else is trying
	 * to stop the service while this new thread has been dynamically
	 * forked. We still set SVC_RUNNING to let our creator know that
	 * we are now running, however we will exit as soon as possible
	 */
	thread_add_flags(thread, SVC_RUNNING);
	svcpt->scp_nthrs_running++;
	spin_unlock(&svcpt->scp_lock);

	/* wake up our creator in case he's still waiting. */
	wake_up(&thread->t_ctl_waitq);

	/*
	thread->t_watchdog = lc_watchdog_add(ptlrpc_server_get_timeout(svcpt),
					     NULL, NULL);
	 */

	spin_lock(&svcpt->scp_rep_lock);
	list_add(&rs->rs_list, &svcpt->scp_rep_idle);
	wake_up(&svcpt->scp_rep_waitq);
	spin_unlock(&svcpt->scp_rep_lock);

	CDEBUG(D_NET, "service thread %d (#%d) started\n", thread->t_id,
	       svcpt->scp_nthrs_running);

	/* XXX maintain a list of all managed devices: insert here */
	while (!ptlrpc_thread_stopping(thread)) {
		if (ptlrpc_wait_event(svcpt, thread))
			break;

		ptlrpc_check_rqbd_pool(svcpt);

		if (ptlrpc_threads_need_create(svcpt)) {
			/* Ignore return code - we tried... */
			ptlrpc_start_thread(svcpt, 0);
		}

		/* Process all incoming reqs before handling any */
		if (ptlrpc_server_request_incoming(svcpt)) {
			lu_context_enter(&env->le_ctx);
			env->le_ses = NULL;
			ptlrpc_server_handle_req_in(svcpt, thread);
			lu_context_exit(&env->le_ctx);

			/* but limit ourselves in case of flood */
			if (counter++ < 100)
				continue;
			counter = 0;
		}

		if (ptlrpc_at_check(svcpt))
			ptlrpc_at_check_timed(svcpt);

		if (ptlrpc_server_request_pending(svcpt, false)) {
			lu_context_enter(&env->le_ctx);
			ptlrpc_server_handle_request(svcpt, thread);
			lu_context_exit(&env->le_ctx);
		}

		if (ptlrpc_rqbd_pending(svcpt) &&
		    ptlrpc_server_post_idle_rqbds(svcpt) < 0) {
			/* I just failed to repost request buffers.
			 * Wait for a timeout (unless something else
			 * happens) before I try again
			 */
			svcpt->scp_rqbd_timeout = cfs_time_seconds(1) / 10;
			CDEBUG(D_RPCTRACE, "Posted buffers: %d\n",
			       svcpt->scp_nrqbds_posted);
		}
	}

	/*
	lc_watchdog_delete(thread->t_watchdog);
	thread->t_watchdog = NULL;
	*/

out_srv_fini:
	/*
	 * deconstruct service specific state created by ptlrpc_start_thread()
	 */
	if (svc->srv_ops.so_thr_done)
		svc->srv_ops.so_thr_done(thread);

	if (env) {
		lu_context_fini(&env->le_ctx);
		kfree(env);
	}
out:
	CDEBUG(D_RPCTRACE, "service thread [ %p : %u ] %d exiting: rc %d\n",
	       thread, thread->t_pid, thread->t_id, rc);

	spin_lock(&svcpt->scp_lock);
	if (thread_test_and_clear_flags(thread, SVC_STARTING))
		svcpt->scp_nthrs_starting--;

	if (thread_test_and_clear_flags(thread, SVC_RUNNING)) {
		/* must know immediately */
		svcpt->scp_nthrs_running--;
	}

	thread->t_id = rc;
	thread_add_flags(thread, SVC_STOPPED);

	wake_up(&thread->t_ctl_waitq);
	spin_unlock(&svcpt->scp_lock);

	return rc;
}

static int hrt_dont_sleep(struct ptlrpc_hr_thread *hrt,
			  struct list_head *replies)
{
	int result;

	spin_lock(&hrt->hrt_lock);

	list_splice_init(&hrt->hrt_queue, replies);
	result = ptlrpc_hr.hr_stopping || !list_empty(replies);

	spin_unlock(&hrt->hrt_lock);
	return result;
}

/**
 * Main body of "handle reply" function.
 * It processes acked reply states
 */
static int ptlrpc_hr_main(void *arg)
{
	struct ptlrpc_hr_thread	*hrt = arg;
	struct ptlrpc_hr_partition *hrp = hrt->hrt_partition;
	LIST_HEAD(replies);
	char threadname[20];
	int rc;

	snprintf(threadname, sizeof(threadname), "ptlrpc_hr%02d_%03d",
		 hrp->hrp_cpt, hrt->hrt_id);
	unshare_fs_struct();

	rc = cfs_cpt_bind(ptlrpc_hr.hr_cpt_table, hrp->hrp_cpt);
	if (rc != 0) {
		CWARN("Failed to bind %s on CPT %d of CPT table %p: rc = %d\n",
		      threadname, hrp->hrp_cpt, ptlrpc_hr.hr_cpt_table, rc);
	}

	atomic_inc(&hrp->hrp_nstarted);
	wake_up(&ptlrpc_hr.hr_waitq);

	while (!ptlrpc_hr.hr_stopping) {
		l_wait_condition(hrt->hrt_waitq, hrt_dont_sleep(hrt, &replies));

		while (!list_empty(&replies)) {
			struct ptlrpc_reply_state *rs;

			rs = list_entry(replies.prev, struct ptlrpc_reply_state,
					rs_list);
			list_del_init(&rs->rs_list);
			ptlrpc_handle_rs(rs);
		}
	}

	atomic_inc(&hrp->hrp_nstopped);
	wake_up(&ptlrpc_hr.hr_waitq);

	return 0;
}

static void ptlrpc_stop_hr_threads(void)
{
	struct ptlrpc_hr_partition *hrp;
	int i;
	int j;

	ptlrpc_hr.hr_stopping = 1;

	cfs_percpt_for_each(hrp, i, ptlrpc_hr.hr_partitions) {
		if (!hrp->hrp_thrs)
			continue; /* uninitialized */
		for (j = 0; j < hrp->hrp_nthrs; j++)
			wake_up_all(&hrp->hrp_thrs[j].hrt_waitq);
	}

	cfs_percpt_for_each(hrp, i, ptlrpc_hr.hr_partitions) {
		if (!hrp->hrp_thrs)
			continue; /* uninitialized */
		wait_event(ptlrpc_hr.hr_waitq,
			   atomic_read(&hrp->hrp_nstopped) ==
			   atomic_read(&hrp->hrp_nstarted));
	}
}

static int ptlrpc_start_hr_threads(void)
{
	struct ptlrpc_hr_partition *hrp;
	int i;
	int j;

	cfs_percpt_for_each(hrp, i, ptlrpc_hr.hr_partitions) {
		int rc = 0;

		for (j = 0; j < hrp->hrp_nthrs; j++) {
			struct	ptlrpc_hr_thread *hrt = &hrp->hrp_thrs[j];
			struct task_struct *task;

			task = kthread_run(ptlrpc_hr_main,
					   &hrp->hrp_thrs[j],
					   "ptlrpc_hr%02d_%03d",
					   hrp->hrp_cpt, hrt->hrt_id);
			if (IS_ERR(task)) {
				rc = PTR_ERR(task);
				break;
			}
		}
		wait_event(ptlrpc_hr.hr_waitq,
			   atomic_read(&hrp->hrp_nstarted) == j);

		if (rc < 0) {
			CERROR("cannot start reply handler thread %d:%d: rc = %d\n",
			       i, j, rc);
			ptlrpc_stop_hr_threads();
			return rc;
		}
	}
	return 0;
}

static void ptlrpc_svcpt_stop_threads(struct ptlrpc_service_part *svcpt)
{
	struct l_wait_info lwi = { 0 };
	struct ptlrpc_thread *thread;
	LIST_HEAD(zombie);

	CDEBUG(D_INFO, "Stopping threads for service %s\n",
	       svcpt->scp_service->srv_name);

	spin_lock(&svcpt->scp_lock);
	/* let the thread know that we would like it to stop asap */
	list_for_each_entry(thread, &svcpt->scp_threads, t_link) {
		CDEBUG(D_INFO, "Stopping thread %s #%u\n",
		       svcpt->scp_service->srv_thread_name, thread->t_id);
		thread_add_flags(thread, SVC_STOPPING);
	}

	wake_up_all(&svcpt->scp_waitq);

	while (!list_empty(&svcpt->scp_threads)) {
		thread = list_entry(svcpt->scp_threads.next,
				    struct ptlrpc_thread, t_link);
		if (thread_is_stopped(thread)) {
			list_del(&thread->t_link);
			list_add(&thread->t_link, &zombie);
			continue;
		}
		spin_unlock(&svcpt->scp_lock);

		CDEBUG(D_INFO, "waiting for stopping-thread %s #%u\n",
		       svcpt->scp_service->srv_thread_name, thread->t_id);
		l_wait_event(thread->t_ctl_waitq,
			     thread_is_stopped(thread), &lwi);

		spin_lock(&svcpt->scp_lock);
	}

	spin_unlock(&svcpt->scp_lock);

	while (!list_empty(&zombie)) {
		thread = list_entry(zombie.next,
				    struct ptlrpc_thread, t_link);
		list_del(&thread->t_link);
		kfree(thread);
	}
}

/**
 * Stops all threads of a particular service \a svc
 */
static void ptlrpc_stop_all_threads(struct ptlrpc_service *svc)
{
	struct ptlrpc_service_part *svcpt;
	int i;

	ptlrpc_service_for_each_part(svcpt, i, svc) {
		if (svcpt->scp_service)
			ptlrpc_svcpt_stop_threads(svcpt);
	}
}

int ptlrpc_start_threads(struct ptlrpc_service *svc)
{
	int rc = 0;
	int i;
	int j;

	/* We require 2 threads min, see note in ptlrpc_server_handle_request */
	LASSERT(svc->srv_nthrs_cpt_init >= PTLRPC_NTHRS_INIT);

	for (i = 0; i < svc->srv_ncpts; i++) {
		for (j = 0; j < svc->srv_nthrs_cpt_init; j++) {
			rc = ptlrpc_start_thread(svc->srv_parts[i], 1);
			if (rc == 0)
				continue;

			if (rc != -EMFILE)
				goto failed;
			/* We have enough threads, don't start more. b=15759 */
			break;
		}
	}

	return 0;
 failed:
	CERROR("cannot start %s thread #%d_%d: rc %d\n",
	       svc->srv_thread_name, i, j, rc);
	ptlrpc_stop_all_threads(svc);
	return rc;
}

int ptlrpc_start_thread(struct ptlrpc_service_part *svcpt, int wait)
{
	struct l_wait_info lwi = { 0 };
	struct ptlrpc_thread *thread;
	struct ptlrpc_service *svc;
	struct task_struct *task;
	int rc;

	svc = svcpt->scp_service;

	CDEBUG(D_RPCTRACE, "%s[%d] started %d min %d max %d\n",
	       svc->srv_name, svcpt->scp_cpt, svcpt->scp_nthrs_running,
	       svc->srv_nthrs_cpt_init, svc->srv_nthrs_cpt_limit);

 again:
	if (unlikely(svc->srv_is_stopping))
		return -ESRCH;

	if (!ptlrpc_threads_increasable(svcpt) ||
	    (OBD_FAIL_CHECK(OBD_FAIL_TGT_TOOMANY_THREADS) &&
	     svcpt->scp_nthrs_running == svc->srv_nthrs_cpt_init - 1))
		return -EMFILE;

	thread = kzalloc_node(sizeof(*thread), GFP_NOFS,
			      cfs_cpt_spread_node(svc->srv_cptable,
						  svcpt->scp_cpt));
	if (!thread)
		return -ENOMEM;
	init_waitqueue_head(&thread->t_ctl_waitq);

	spin_lock(&svcpt->scp_lock);
	if (!ptlrpc_threads_increasable(svcpt)) {
		spin_unlock(&svcpt->scp_lock);
		kfree(thread);
		return -EMFILE;
	}

	if (svcpt->scp_nthrs_starting != 0) {
		/* serialize starting because some modules (obdfilter)
		 * might require unique and contiguous t_id
		 */
		LASSERT(svcpt->scp_nthrs_starting == 1);
		spin_unlock(&svcpt->scp_lock);
		kfree(thread);
		if (wait) {
			CDEBUG(D_INFO, "Waiting for creating thread %s #%d\n",
			       svc->srv_thread_name, svcpt->scp_thr_nextid);
			schedule();
			goto again;
		}

		CDEBUG(D_INFO, "Creating thread %s #%d race, retry later\n",
		       svc->srv_thread_name, svcpt->scp_thr_nextid);
		return -EAGAIN;
	}

	svcpt->scp_nthrs_starting++;
	thread->t_id = svcpt->scp_thr_nextid++;
	thread_add_flags(thread, SVC_STARTING);
	thread->t_svcpt = svcpt;

	list_add(&thread->t_link, &svcpt->scp_threads);
	spin_unlock(&svcpt->scp_lock);

	if (svcpt->scp_cpt >= 0) {
		snprintf(thread->t_name, sizeof(thread->t_name), "%s%02d_%03d",
			 svc->srv_thread_name, svcpt->scp_cpt, thread->t_id);
	} else {
		snprintf(thread->t_name, sizeof(thread->t_name), "%s_%04d",
			 svc->srv_thread_name, thread->t_id);
	}

	CDEBUG(D_RPCTRACE, "starting thread '%s'\n", thread->t_name);
	task = kthread_run(ptlrpc_main, thread, "%s", thread->t_name);
	if (IS_ERR(task)) {
		rc = PTR_ERR(task);
		CERROR("cannot start thread '%s': rc = %d\n",
		       thread->t_name, rc);
		spin_lock(&svcpt->scp_lock);
		--svcpt->scp_nthrs_starting;
		if (thread_is_stopping(thread)) {
			/* this ptlrpc_thread is being handled
			 * by ptlrpc_svcpt_stop_threads now
			 */
			thread_add_flags(thread, SVC_STOPPED);
			wake_up(&thread->t_ctl_waitq);
			spin_unlock(&svcpt->scp_lock);
		} else {
			list_del(&thread->t_link);
			spin_unlock(&svcpt->scp_lock);
			kfree(thread);
		}
		return rc;
	}

	if (!wait)
		return 0;

	l_wait_event(thread->t_ctl_waitq,
		     thread_is_running(thread) || thread_is_stopped(thread),
		     &lwi);

	rc = thread_is_stopped(thread) ? thread->t_id : 0;
	return rc;
}

int ptlrpc_hr_init(void)
{
	struct ptlrpc_hr_partition *hrp;
	struct ptlrpc_hr_thread	*hrt;
	int rc;
	int i;
	int j;
	int weight;

	memset(&ptlrpc_hr, 0, sizeof(ptlrpc_hr));
	ptlrpc_hr.hr_cpt_table = cfs_cpt_table;

	ptlrpc_hr.hr_partitions = cfs_percpt_alloc(ptlrpc_hr.hr_cpt_table,
						   sizeof(*hrp));
	if (!ptlrpc_hr.hr_partitions)
		return -ENOMEM;

	init_waitqueue_head(&ptlrpc_hr.hr_waitq);

	weight = cpumask_weight(topology_sibling_cpumask(0));

	cfs_percpt_for_each(hrp, i, ptlrpc_hr.hr_partitions) {
		hrp->hrp_cpt = i;

		atomic_set(&hrp->hrp_nstarted, 0);
		atomic_set(&hrp->hrp_nstopped, 0);

		hrp->hrp_nthrs = cfs_cpt_weight(ptlrpc_hr.hr_cpt_table, i);
		hrp->hrp_nthrs /= weight;
		if (hrp->hrp_nthrs == 0)
			hrp->hrp_nthrs = 1;

		hrp->hrp_thrs =
			kzalloc_node(hrp->hrp_nthrs * sizeof(*hrt), GFP_NOFS,
				     cfs_cpt_spread_node(ptlrpc_hr.hr_cpt_table,
							 i));
		if (!hrp->hrp_thrs) {
			rc = -ENOMEM;
			goto out;
		}

		for (j = 0; j < hrp->hrp_nthrs; j++) {
			hrt = &hrp->hrp_thrs[j];

			hrt->hrt_id = j;
			hrt->hrt_partition = hrp;
			init_waitqueue_head(&hrt->hrt_waitq);
			spin_lock_init(&hrt->hrt_lock);
			INIT_LIST_HEAD(&hrt->hrt_queue);
		}
	}

	rc = ptlrpc_start_hr_threads();
out:
	if (rc != 0)
		ptlrpc_hr_fini();
	return rc;
}

void ptlrpc_hr_fini(void)
{
	struct ptlrpc_hr_partition *hrp;
	int i;

	if (!ptlrpc_hr.hr_partitions)
		return;

	ptlrpc_stop_hr_threads();

	cfs_percpt_for_each(hrp, i, ptlrpc_hr.hr_partitions) {
		kfree(hrp->hrp_thrs);
	}

	cfs_percpt_free(ptlrpc_hr.hr_partitions);
	ptlrpc_hr.hr_partitions = NULL;
}

/**
 * Wait until all already scheduled replies are processed.
 */
static void ptlrpc_wait_replies(struct ptlrpc_service_part *svcpt)
{
	while (1) {
		int rc;
		struct l_wait_info lwi = LWI_TIMEOUT(cfs_time_seconds(10),
						     NULL, NULL);

		rc = l_wait_event(svcpt->scp_waitq,
				  atomic_read(&svcpt->scp_nreps_difficult) == 0,
				  &lwi);
		if (rc == 0)
			break;
		CWARN("Unexpectedly long timeout %s %p\n",
		      svcpt->scp_service->srv_name, svcpt->scp_service);
	}
}

static void
ptlrpc_service_del_atimer(struct ptlrpc_service *svc)
{
	struct ptlrpc_service_part *svcpt;
	int i;

	/* early disarm AT timer... */
	ptlrpc_service_for_each_part(svcpt, i, svc) {
		if (svcpt->scp_service)
			del_timer(&svcpt->scp_at_timer);
	}
}

static void
ptlrpc_service_unlink_rqbd(struct ptlrpc_service *svc)
{
	struct ptlrpc_service_part *svcpt;
	struct ptlrpc_request_buffer_desc *rqbd;
	struct l_wait_info lwi;
	int rc;
	int i;

	/* All history will be culled when the next request buffer is
	 * freed in ptlrpc_service_purge_all()
	 */
	svc->srv_hist_nrqbds_cpt_max = 0;

	rc = LNetClearLazyPortal(svc->srv_req_portal);
	LASSERT(rc == 0);

	ptlrpc_service_for_each_part(svcpt, i, svc) {
		if (!svcpt->scp_service)
			break;

		/* Unlink all the request buffers.  This forces a 'final'
		 * event with its 'unlink' flag set for each posted rqbd
		 */
		list_for_each_entry(rqbd, &svcpt->scp_rqbd_posted,
				    rqbd_list) {
			rc = LNetMDUnlink(rqbd->rqbd_md_h);
			LASSERT(rc == 0 || rc == -ENOENT);
		}
	}

	ptlrpc_service_for_each_part(svcpt, i, svc) {
		if (!svcpt->scp_service)
			break;

		/* Wait for the network to release any buffers
		 * it's currently filling
		 */
		spin_lock(&svcpt->scp_lock);
		while (svcpt->scp_nrqbds_posted != 0) {
			spin_unlock(&svcpt->scp_lock);
			/* Network access will complete in finite time but
			 * the HUGE timeout lets us CWARN for visibility
			 * of sluggish LNDs
			 */
			lwi = LWI_TIMEOUT_INTERVAL(
					cfs_time_seconds(LONG_UNLINK),
					cfs_time_seconds(1), NULL, NULL);
			rc = l_wait_event(svcpt->scp_waitq,
					  svcpt->scp_nrqbds_posted == 0, &lwi);
			if (rc == -ETIMEDOUT) {
				CWARN("Service %s waiting for request buffers\n",
				      svcpt->scp_service->srv_name);
			}
			spin_lock(&svcpt->scp_lock);
		}
		spin_unlock(&svcpt->scp_lock);
	}
}

static void
ptlrpc_service_purge_all(struct ptlrpc_service *svc)
{
	struct ptlrpc_service_part *svcpt;
	struct ptlrpc_request_buffer_desc *rqbd;
	struct ptlrpc_request *req;
	struct ptlrpc_reply_state *rs;
	int i;

	ptlrpc_service_for_each_part(svcpt, i, svc) {
		if (!svcpt->scp_service)
			break;

		spin_lock(&svcpt->scp_rep_lock);
		while (!list_empty(&svcpt->scp_rep_active)) {
			rs = list_entry(svcpt->scp_rep_active.next,
					struct ptlrpc_reply_state, rs_list);
			spin_lock(&rs->rs_lock);
			ptlrpc_schedule_difficult_reply(rs);
			spin_unlock(&rs->rs_lock);
		}
		spin_unlock(&svcpt->scp_rep_lock);

		/* purge the request queue.  NB No new replies (rqbds
		 * all unlinked) and no service threads, so I'm the only
		 * thread noodling the request queue now
		 */
		while (!list_empty(&svcpt->scp_req_incoming)) {
			req = list_entry(svcpt->scp_req_incoming.next,
					 struct ptlrpc_request, rq_list);

			list_del(&req->rq_list);
			svcpt->scp_nreqs_incoming--;
			ptlrpc_server_finish_request(svcpt, req);
		}

		while (ptlrpc_server_request_pending(svcpt, true)) {
			req = ptlrpc_server_request_get(svcpt, true);
			ptlrpc_server_finish_active_request(svcpt, req);
		}

		LASSERT(list_empty(&svcpt->scp_rqbd_posted));
		LASSERT(svcpt->scp_nreqs_incoming == 0);
		LASSERT(svcpt->scp_nreqs_active == 0);
		/* history should have been culled by
		 * ptlrpc_server_finish_request
		 */
		LASSERT(svcpt->scp_hist_nrqbds == 0);

		/* Now free all the request buffers since nothing
		 * references them any more...
		 */

		while (!list_empty(&svcpt->scp_rqbd_idle)) {
			rqbd = list_entry(svcpt->scp_rqbd_idle.next,
					  struct ptlrpc_request_buffer_desc,
					  rqbd_list);
			ptlrpc_free_rqbd(rqbd);
		}
		ptlrpc_wait_replies(svcpt);

		while (!list_empty(&svcpt->scp_rep_idle)) {
			rs = list_entry(svcpt->scp_rep_idle.next,
					struct ptlrpc_reply_state,
					rs_list);
			list_del(&rs->rs_list);
			kvfree(rs);
		}
	}
}

static void
ptlrpc_service_free(struct ptlrpc_service *svc)
{
	struct ptlrpc_service_part *svcpt;
	struct ptlrpc_at_array *array;
	int i;

	ptlrpc_service_for_each_part(svcpt, i, svc) {
		if (!svcpt->scp_service)
			break;

		/* In case somebody rearmed this in the meantime */
		del_timer(&svcpt->scp_at_timer);
		array = &svcpt->scp_at_array;

		kfree(array->paa_reqs_array);
		array->paa_reqs_array = NULL;
		kfree(array->paa_reqs_count);
		array->paa_reqs_count = NULL;
	}

	ptlrpc_service_for_each_part(svcpt, i, svc)
		kfree(svcpt);

	if (svc->srv_cpts)
		cfs_expr_list_values_free(svc->srv_cpts, svc->srv_ncpts);

	kfree(svc);
}

int ptlrpc_unregister_service(struct ptlrpc_service *service)
{
	CDEBUG(D_NET, "%s: tearing down\n", service->srv_name);

	service->srv_is_stopping = 1;

	mutex_lock(&ptlrpc_all_services_mutex);
	list_del_init(&service->srv_list);
	mutex_unlock(&ptlrpc_all_services_mutex);

	ptlrpc_service_del_atimer(service);
	ptlrpc_stop_all_threads(service);

	ptlrpc_service_unlink_rqbd(service);
	ptlrpc_service_purge_all(service);
	ptlrpc_service_nrs_cleanup(service);

	ptlrpc_lprocfs_unregister_service(service);
	ptlrpc_sysfs_unregister_service(service);

	ptlrpc_service_free(service);

	return 0;
}
EXPORT_SYMBOL(ptlrpc_unregister_service);<|MERGE_RESOLUTION|>--- conflicted
+++ resolved
@@ -1566,15 +1566,9 @@
 
 	/* req_in handling should/must be fast */
 	if (ktime_get_real_seconds() - req->rq_arrival_time.tv_sec > 5)
-<<<<<<< HEAD
-		DEBUG_REQ(D_WARNING, req, "Slow req_in handling " CFS_DURATION_T "s",
-			  (long)(ktime_get_real_seconds() -
-				 req->rq_arrival_time.tv_sec));
-=======
 		DEBUG_REQ(D_WARNING, req, "Slow req_in handling %llds",
 			  (s64)(ktime_get_real_seconds() -
 				req->rq_arrival_time.tv_sec));
->>>>>>> bb176f67
 
 	/* Set rpc server deadline and add it to the timed list */
 	deadline = (lustre_msghdr_get_flags(req->rq_reqmsg) &
