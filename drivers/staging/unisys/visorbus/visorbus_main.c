/*
 * Copyright � 2010 - 2015 UNISYS CORPORATION
 * All rights reserved.
 *
 * This program is free software; you can redistribute it and/or modify it
 * under the terms and conditions of the GNU General Public License,
 * version 2, as published by the Free Software Foundation.
 *
 * This program is distributed in the hope that it will be useful, but
 * WITHOUT ANY WARRANTY; without even the implied warranty of
 * MERCHANTABILITY OR FITNESS FOR A PARTICULAR PURPOSE, GOOD TITLE or
 * NON INFRINGEMENT.  See the GNU General Public License for more
 * details.
 */

#include <linux/debugfs.h>
#include <linux/uuid.h>

#include "visorbus.h"
#include "visorbus_private.h"

static const guid_t visor_vbus_channel_guid = VISOR_VBUS_CHANNEL_GUID;

/* Display string that is guaranteed to be no longer the 99 characters */
#define LINESIZE 99
#define POLLJIFFIES_NORMALCHANNEL 10

/* stores whether bus_registration was successful */
static bool initialized;
static struct dentry *visorbus_debugfs_dir;

/*
 * DEVICE type attributes
 *
 * The modalias file will contain the guid of the device.
 */
static ssize_t modalias_show(struct device *dev, struct device_attribute *attr,
			     char *buf)
{
	struct visor_device *vdev;
	const guid_t *guid;

	vdev = to_visor_device(dev);
	guid = visorchannel_get_guid(vdev->visorchannel);
	return sprintf(buf, "visorbus:%pUl\n", guid);
}
static DEVICE_ATTR_RO(modalias);

static struct attribute *visorbus_dev_attrs[] = {
	&dev_attr_modalias.attr,
	NULL,
};

ATTRIBUTE_GROUPS(visorbus_dev);

/* filled in with info about parent chipset driver when we register with it */
static struct visor_vbus_deviceinfo chipset_driverinfo;
/* filled in with info about this driver, wrt it servicing client busses */
static struct visor_vbus_deviceinfo clientbus_driverinfo;

/* list of visor_device structs, linked via .list_all */
static LIST_HEAD(list_all_bus_instances);
/* list of visor_device structs, linked via .list_all */
static LIST_HEAD(list_all_device_instances);

/*
 * Generic function useful for validating any type of channel when it is
 * received by the client that will be accessing the channel.
 * Note that <logCtx> is only needed for callers in the EFI environment, and
 * is used to pass the EFI_DIAG_CAPTURE_PROTOCOL needed to log messages.
 */
int visor_check_channel(struct channel_header *ch,
			struct device *dev,
			const guid_t *expected_guid,
			char *chname,
			u64 expected_min_bytes,
			u32 expected_version,
			u64 expected_signature)
{
	if (!guid_is_null(expected_guid)) {
		/* caller wants us to verify type GUID */
		if (!guid_equal(&ch->chtype, expected_guid)) {
			dev_err(dev, "Channel mismatch on channel=%s(%pUL) field=type expected=%pUL actual=%pUL\n",
				chname, expected_guid, expected_guid,
				&ch->chtype);
			return 0;
		}
	}
	/* verify channel size */
	if (expected_min_bytes > 0) {
		if (ch->size < expected_min_bytes) {
			dev_err(dev, "Channel mismatch on channel=%s(%pUL) field=size expected=0x%-8.8Lx actual=0x%-8.8Lx\n",
				chname, expected_guid,
				(unsigned long long)expected_min_bytes,
				ch->size);
			return 0;
		}
	}
	/* verify channel version */
	if (expected_version > 0) {
		if (ch->version_id != expected_version) {
			dev_err(dev, "Channel mismatch on channel=%s(%pUL) field=version expected=0x%-8.8lx actual=0x%-8.8x\n",
				chname, expected_guid,
				(unsigned long)expected_version,
				ch->version_id);
			return 0;
		}
	}
	/* verify channel signature */
	if (expected_signature > 0) {
		if (ch->signature != expected_signature) {
			dev_err(dev, "Channel mismatch on channel=%s(%pUL) field=signature expected=0x%-8.8Lx actual=0x%-8.8Lx\n",
				chname, expected_guid,	expected_signature,
				ch->signature);
			return 0;
		}
	}
	return 1;
}

static int visorbus_uevent(struct device *xdev, struct kobj_uevent_env *env)
{
	struct visor_device *dev;
	const guid_t *guid;

	dev = to_visor_device(xdev);
	guid = visorchannel_get_guid(dev->visorchannel);

	return add_uevent_var(env, "MODALIAS=visorbus:%pUl", guid);
}

/*
 * visorbus_match() - called automatically upon adding a visor_device
 *                    (device_add), or adding a visor_driver
 *                    (visorbus_register_visor_driver)
 * @xdev: struct device for the device being matched
 * @xdrv: struct device_driver for driver to match device against
 *
 * Return: 1 iff the provided driver can control the specified device
 */
static int visorbus_match(struct device *xdev, struct device_driver *xdrv)
{
	const guid_t *channel_type;
	int i;
	struct visor_device *dev;
	struct visor_driver *drv;

	dev = to_visor_device(xdev);
	channel_type = visorchannel_get_guid(dev->visorchannel);
	drv = to_visor_driver(xdrv);
	if (!drv->channel_types)
		return 0;

	for (i = 0; !guid_is_null(&drv->channel_types[i].guid); i++)
		if (guid_equal(&drv->channel_types[i].guid, channel_type))
			return i + 1;

	return 0;
}

/*
 * This describes the TYPE of bus.
 * (Don't confuse this with an INSTANCE of the bus.)
 */
struct bus_type visorbus_type = {
	.name = "visorbus",
	.match = visorbus_match,
	.uevent = visorbus_uevent,
	.dev_groups = visorbus_dev_groups,
};

/*
 * visorbus_release_busdevice() - called when device_unregister() is called for
 *                                the bus device instance, after all other tasks
 *                                involved with destroying the dev are complete
 * @xdev: struct device for the bus being released
 */
static void visorbus_release_busdevice(struct device *xdev)
{
	struct visor_device *dev = dev_get_drvdata(xdev);

	debugfs_remove(dev->debugfs_client_bus_info);
	debugfs_remove_recursive(dev->debugfs_dir);
	kfree(dev);
}

/*
 * visorbus_release_device() - called when device_unregister() is called for
 *                             each child device instance
 * @xdev: struct device for the visor device being released
 */
static void visorbus_release_device(struct device *xdev)
{
	struct visor_device *dev = to_visor_device(xdev);

	visorchannel_destroy(dev->visorchannel);
	kfree(dev);
}

/*
 * begin implementation of specific channel attributes to appear under
 * /sys/bus/visorbus<x>/dev<y>/channel
 */

static ssize_t physaddr_show(struct device *dev, struct device_attribute *attr,
			     char *buf)
{
	struct visor_device *vdev = to_visor_device(dev);

	return sprintf(buf, "0x%llx\n",
		       visorchannel_get_physaddr(vdev->visorchannel));
}
static DEVICE_ATTR_RO(physaddr);

static ssize_t nbytes_show(struct device *dev, struct device_attribute *attr,
			   char *buf)
{
	struct visor_device *vdev = to_visor_device(dev);

	return sprintf(buf, "0x%lx\n",
			visorchannel_get_nbytes(vdev->visorchannel));
}
static DEVICE_ATTR_RO(nbytes);

static ssize_t clientpartition_show(struct device *dev,
				    struct device_attribute *attr, char *buf)
{
	struct visor_device *vdev = to_visor_device(dev);

	return sprintf(buf, "0x%llx\n",
		       visorchannel_get_clientpartition(vdev->visorchannel));
}
static DEVICE_ATTR_RO(clientpartition);

static ssize_t typeguid_show(struct device *dev, struct device_attribute *attr,
			     char *buf)
{
	struct visor_device *vdev = to_visor_device(dev);
	char typeid[LINESIZE];

	return sprintf(buf, "%s\n",
		       visorchannel_id(vdev->visorchannel, typeid));
}
static DEVICE_ATTR_RO(typeguid);

static ssize_t zoneguid_show(struct device *dev, struct device_attribute *attr,
			     char *buf)
{
	struct visor_device *vdev = to_visor_device(dev);
	char zoneid[LINESIZE];

	return sprintf(buf, "%s\n",
		       visorchannel_zoneid(vdev->visorchannel, zoneid));
}
static DEVICE_ATTR_RO(zoneguid);

static ssize_t typename_show(struct device *dev, struct device_attribute *attr,
			     char *buf)
{
	int i = 0;
	struct bus_type *xbus = dev->bus;
	struct device_driver *xdrv = dev->driver;
	struct visor_driver *drv = NULL;

	if (!xdrv)
		return 0;
	i = xbus->match(dev, xdrv);
	if (!i)
		return 0;
	drv = to_visor_driver(xdrv);
	return sprintf(buf, "%s\n", drv->channel_types[i - 1].name);
}
static DEVICE_ATTR_RO(typename);

static struct attribute *channel_attrs[] = {
	&dev_attr_physaddr.attr,
	&dev_attr_nbytes.attr,
	&dev_attr_clientpartition.attr,
	&dev_attr_typeguid.attr,
	&dev_attr_zoneguid.attr,
	&dev_attr_typename.attr,
	NULL
};

ATTRIBUTE_GROUPS(channel);

/* end implementation of specific channel attributes */

/*
 *  BUS instance attributes
 *
 *  define & implement display of bus attributes under
 *  /sys/bus/visorbus/devices/visorbus<n>.
 */

static ssize_t partition_handle_show(struct device *dev,
				     struct device_attribute *attr,
				     char *buf)
{
	struct visor_device *vdev = to_visor_device(dev);
	u64 handle = visorchannel_get_clientpartition(vdev->visorchannel);

	return sprintf(buf, "0x%llx\n", handle);
}
static DEVICE_ATTR_RO(partition_handle);

static ssize_t partition_guid_show(struct device *dev,
				   struct device_attribute *attr,
				   char *buf)
{
	struct visor_device *vdev = to_visor_device(dev);

	return sprintf(buf, "{%pUb}\n", &vdev->partition_guid);
}
static DEVICE_ATTR_RO(partition_guid);

static ssize_t partition_name_show(struct device *dev,
				   struct device_attribute *attr,
				   char *buf)
{
	struct visor_device *vdev = to_visor_device(dev);

	return sprintf(buf, "%s\n", vdev->name);
}
static DEVICE_ATTR_RO(partition_name);

static ssize_t channel_addr_show(struct device *dev,
				 struct device_attribute *attr,
				 char *buf)
{
	struct visor_device *vdev = to_visor_device(dev);
	u64 addr = visorchannel_get_physaddr(vdev->visorchannel);

	return sprintf(buf, "0x%llx\n", addr);
}
static DEVICE_ATTR_RO(channel_addr);

static ssize_t channel_bytes_show(struct device *dev,
				  struct device_attribute *attr,
				  char *buf)
{
	struct visor_device *vdev = to_visor_device(dev);
	u64 nbytes = visorchannel_get_nbytes(vdev->visorchannel);

	return sprintf(buf, "0x%llx\n", nbytes);
}
static DEVICE_ATTR_RO(channel_bytes);

static ssize_t channel_id_show(struct device *dev,
			       struct device_attribute *attr,
			       char *buf)
{
	struct visor_device *vdev = to_visor_device(dev);
	int len = 0;

	visorchannel_id(vdev->visorchannel, buf);
	len = strlen(buf);
	buf[len++] = '\n';

	return len;
}
static DEVICE_ATTR_RO(channel_id);

static struct attribute *visorbus_attrs[] = {
	&dev_attr_partition_handle.attr,
	&dev_attr_partition_guid.attr,
	&dev_attr_partition_name.attr,
	&dev_attr_channel_addr.attr,
	&dev_attr_channel_bytes.attr,
	&dev_attr_channel_id.attr,
	NULL
};

ATTRIBUTE_GROUPS(visorbus);

/*
 *  BUS debugfs entries
 *
 *  define & implement display of debugfs attributes under
 *  /sys/kernel/debug/visorbus/visorbus<n>.
 */

/*
 * vbuschannel_print_devinfo() - format a struct visor_vbus_deviceinfo
 *                               and write it to a seq_file
 * @devinfo: the struct visor_vbus_deviceinfo to format
 * @seq: seq_file to write to
 * @devix: the device index to be included in the output data, or -1 if no
 *         device index is to be included
 *
 * Reads @devInfo, and writes it in human-readable notation to @seq.
 */
<<<<<<< HEAD
static void
vbuschannel_print_devinfo(struct visor_vbus_deviceinfo *devinfo,
			  struct seq_file *seq, int devix)
=======
static void vbuschannel_print_devinfo(struct visor_vbus_deviceinfo *devinfo,
				      struct seq_file *seq, int devix)
>>>>>>> bb176f67
{
	/* uninitialized vbus device entry */
	if (!isprint(devinfo->devtype[0]))
		return;

	if (devix >= 0)
		seq_printf(seq, "[%d]", devix);
	else
		/* vbus device entry is for bus or chipset */
		seq_puts(seq, "   ");

	/*
	 * Note: because the s-Par back-end is free to scribble in this area,
	 * we never assume '\0'-termination.
	 */
	seq_printf(seq, "%-*.*s ", (int)sizeof(devinfo->devtype),
		   (int)sizeof(devinfo->devtype), devinfo->devtype);
	seq_printf(seq, "%-*.*s ", (int)sizeof(devinfo->drvname),
		   (int)sizeof(devinfo->drvname), devinfo->drvname);
	seq_printf(seq, "%.*s\n", (int)sizeof(devinfo->infostrs),
		   devinfo->infostrs);
}

static int client_bus_info_debugfs_show(struct seq_file *seq, void *v)
{
	int i = 0;
	unsigned long off;
	struct visor_vbus_deviceinfo dev_info;
	struct visor_device *vdev = seq->private;
	struct visorchannel *channel = vdev->visorchannel;

<<<<<<< HEAD
	int i;
	unsigned long off;
	struct visor_vbus_deviceinfo dev_info;

=======
>>>>>>> bb176f67
	if (!channel)
		return 0;

	seq_printf(seq,
		   "Client device / client driver info for %s partition (vbus #%u):\n",
		   ((vdev->name) ? (char *)(vdev->name) : ""),
		   vdev->chipset_bus_no);

	if (visorchannel_read(channel,
			      offsetof(struct visor_vbus_channel, chp_info),
			      &dev_info, sizeof(dev_info)) >= 0)
		vbuschannel_print_devinfo(&dev_info, seq, -1);
	if (visorchannel_read(channel,
			      offsetof(struct visor_vbus_channel, bus_info),
			      &dev_info, sizeof(dev_info)) >= 0)
		vbuschannel_print_devinfo(&dev_info, seq, -1);
<<<<<<< HEAD
	off = offsetof(struct visor_vbus_channel, dev_info);
	i = 0;
=======

	off = offsetof(struct visor_vbus_channel, dev_info);
>>>>>>> bb176f67
	while (off + sizeof(dev_info) <= visorchannel_get_nbytes(channel)) {
		if (visorchannel_read(channel, off, &dev_info,
				      sizeof(dev_info)) >= 0)
			vbuschannel_print_devinfo(&dev_info, seq, i);
		off += sizeof(dev_info);
		i++;
	}

	return 0;
}

static int client_bus_info_debugfs_open(struct inode *inode, struct file *file)
{
	return single_open(file, client_bus_info_debugfs_show,
			   inode->i_private);
}

static const struct file_operations client_bus_info_debugfs_fops = {
	.owner = THIS_MODULE,
	.open = client_bus_info_debugfs_open,
	.read = seq_read,
	.llseek = seq_lseek,
	.release = single_release,
};

static void dev_periodic_work(unsigned long __opaque)
{
	struct visor_device *dev = (struct visor_device *)__opaque;
	struct visor_driver *drv = to_visor_driver(dev->device.driver);

	drv->channel_interrupt(dev);
	mod_timer(&dev->timer, jiffies + POLLJIFFIES_NORMALCHANNEL);
}

static int dev_start_periodic_work(struct visor_device *dev)
{
	if (dev->being_removed || dev->timer_active)
		return -EINVAL;
	/* now up by at least 2 */
	get_device(&dev->device);
	dev->timer.expires = jiffies + POLLJIFFIES_NORMALCHANNEL;
	add_timer(&dev->timer);
	dev->timer_active = true;
	return 0;
}

static void dev_stop_periodic_work(struct visor_device *dev)
{
	if (!dev->timer_active)
		return;
	del_timer_sync(&dev->timer);
	dev->timer_active = false;
	put_device(&dev->device);
}

/*
 * visordriver_remove_device() - handle visor device going away
 * @xdev: struct device for the visor device being removed
 *
 * This is called when device_unregister() is called for each child device
 * instance, to notify the appropriate visorbus function driver that the device
 * is going away, and to decrease the reference count of the device.
 *
 * Return: 0 iff successful
 */
static int visordriver_remove_device(struct device *xdev)
{
	struct visor_device *dev;
	struct visor_driver *drv;

	dev = to_visor_device(xdev);
	drv = to_visor_driver(xdev->driver);

	mutex_lock(&dev->visordriver_callback_lock);
	dev->being_removed = true;
	drv->remove(dev);
	mutex_unlock(&dev->visordriver_callback_lock);

	dev_stop_periodic_work(dev);
	put_device(&dev->device);

	return 0;
}

/*
 * visorbus_unregister_visor_driver() - unregisters the provided driver
 * @drv: the driver to unregister
 *
 * A visor function driver calls this function to unregister the driver,
 * i.e., within its module_exit function.
 */
void visorbus_unregister_visor_driver(struct visor_driver *drv)
{
	driver_unregister(&drv->driver);
}
EXPORT_SYMBOL_GPL(visorbus_unregister_visor_driver);

/*
 * visorbus_read_channel() - reads from the designated channel into
 *                           the provided buffer
 * @dev:    the device whose channel is read from
 * @offset: the offset into the channel at which reading starts
 * @dest:   the destination buffer that is written into from the channel
 * @nbytes: the number of bytes to read from the channel
 *
 * If receiving a message, use the visorchannel_signalremove()
 * function instead.
 *
 * Return: integer indicating success (zero) or failure (non-zero)
 */
int visorbus_read_channel(struct visor_device *dev, unsigned long offset,
			  void *dest, unsigned long nbytes)
{
	return visorchannel_read(dev->visorchannel, offset, dest, nbytes);
}
EXPORT_SYMBOL_GPL(visorbus_read_channel);

/*
 * visorbus_write_channel() - writes the provided buffer into the designated
 *                            channel
 * @dev:    the device whose channel is written to
 * @offset: the offset into the channel at which writing starts
 * @src:    the source buffer that is written into the channel
 * @nbytes: the number of bytes to write into the channel
 *
 * If sending a message, use the visorchannel_signalinsert()
 * function instead.
 *
 * Return: integer indicating success (zero) or failure (non-zero)
 */
int visorbus_write_channel(struct visor_device *dev, unsigned long offset,
			   void *src, unsigned long nbytes)
{
	return visorchannel_write(dev->visorchannel, offset, src, nbytes);
}
EXPORT_SYMBOL_GPL(visorbus_write_channel);

/*
 * visorbus_enable_channel_interrupts() - enables interrupts on the
 *                                        designated device
 * @dev: the device on which to enable interrupts
 *
 * Currently we don't yet have a real interrupt, so for now we just call the
 * interrupt function periodically via a timer.
 */
int visorbus_enable_channel_interrupts(struct visor_device *dev)
{
	struct visor_driver *drv = to_visor_driver(dev->device.driver);

	if (!drv->channel_interrupt) {
		dev_err(&dev->device, "%s no interrupt function!\n", __func__);
		return -ENOENT;
	}

	return dev_start_periodic_work(dev);
}
EXPORT_SYMBOL_GPL(visorbus_enable_channel_interrupts);

/*
 * visorbus_disable_channel_interrupts() - disables interrupts on the
 *                                         designated device
 * @dev: the device on which to disable interrupts
 */
void visorbus_disable_channel_interrupts(struct visor_device *dev)
{
	dev_stop_periodic_work(dev);
}
EXPORT_SYMBOL_GPL(visorbus_disable_channel_interrupts);

/*
 * create_visor_device() - create visor device as a result of receiving the
 *                         controlvm device_create message for a new device
 * @dev: a freshly-zeroed struct visor_device, containing only filled-in values
 *       for chipset_bus_no and chipset_dev_no, that will be initialized
 *
 * This is how everything starts from the device end.
 * This function is called when a channel first appears via a ControlVM
 * message.  In response, this function allocates a visor_device to
 * correspond to the new channel, and attempts to connect it the appropriate
 * driver.  If the appropriate driver is found, the visor_driver.probe()
 * function for that driver will be called, and will be passed the new
 * visor_device that we just created.
 *
 * It's ok if the appropriate driver is not yet loaded, because in that case
 * the new device struct will just stick around in the bus' list of devices.
 * When the appropriate driver calls visorbus_register_visor_driver(), the
 * visor_driver.probe() for the new driver will be called with the new
 * device.
 *
 * Return: 0 if successful, otherwise the negative value returned by
 *         device_add() indicating the reason for failure
 */
int create_visor_device(struct visor_device *dev)
{
	int err;
	u32 chipset_bus_no = dev->chipset_bus_no;
	u32 chipset_dev_no = dev->chipset_dev_no;

	mutex_init(&dev->visordriver_callback_lock);
	dev->device.bus = &visorbus_type;
	dev->device.groups = channel_groups;
	device_initialize(&dev->device);
	dev->device.release = visorbus_release_device;
	/* keep a reference just for us (now 2) */
	get_device(&dev->device);
	setup_timer(&dev->timer, dev_periodic_work, (unsigned long)dev);

	/*
	 * bus_id must be a unique name with respect to this bus TYPE
	 * (NOT bus instance).  That's why we need to include the bus
	 * number within the name.
	 */
	err = dev_set_name(&dev->device, "vbus%u:dev%u",
			   chipset_bus_no, chipset_dev_no);
	if (err)
		goto err_put;

	/*
	 * device_add does this:
	 *    bus_add_device(dev)
	 *    ->device_attach(dev)
	 *      ->for each driver drv registered on the bus that dev is on
	 *          if (dev.drv)  **  device already has a driver **
	 *            ** not sure we could ever get here... **
	 *          else
	 *            if (bus.match(dev,drv)) [visorbus_match]
	 *              dev.drv = drv
	 *              if (!drv.probe(dev))  [visordriver_probe_device]
	 *                dev.drv = NULL
	 *
	 *  Note that device_add does NOT fail if no driver failed to
	 *  claim the device.  The device will be linked onto
	 *  bus_type.klist_devices regardless (use bus_for_each_dev).
	 */
	err = device_add(&dev->device);
	if (err < 0)
		goto err_put;

	list_add_tail(&dev->list_all, &list_all_device_instances);
	dev->state.created = 1;
	visorbus_response(dev, err, CONTROLVM_DEVICE_CREATE);
	/* success: reference kept via unmatched get_device() */
	return 0;

err_put:
	put_device(&dev->device);
	dev_err(&dev->device, "Creating visor device failed. %d\n", err);
	return err;
}

void remove_visor_device(struct visor_device *dev)
{
	list_del(&dev->list_all);
	put_device(&dev->device);
	device_unregister(&dev->device);
	visorbus_response(dev, 0, CONTROLVM_DEVICE_DESTROY);
}

<<<<<<< HEAD
static int
get_vbus_header_info(struct visorchannel *chan,
		     struct visor_vbus_headerinfo *hdr_info)
=======
static int get_vbus_header_info(struct visorchannel *chan,
				struct device *dev,
				struct visor_vbus_headerinfo *hdr_info)
>>>>>>> bb176f67
{
	int err;

	if (!visor_check_channel(visorchannel_get_header(chan),
<<<<<<< HEAD
				 visor_vbus_channel_uuid,
				 "vbus",
				 sizeof(struct visor_vbus_channel),
				 VISOR_VBUS_CHANNEL_VERSIONID,
				 VISOR_VBUS_CHANNEL_SIGNATURE))
=======
				 dev,
				 &visor_vbus_channel_guid,
				 "vbus",
				 sizeof(struct visor_vbus_channel),
				 VISOR_VBUS_CHANNEL_VERSIONID,
				 VISOR_CHANNEL_SIGNATURE))
>>>>>>> bb176f67
		return -EINVAL;

	err = visorchannel_read(chan, sizeof(struct channel_header), hdr_info,
				sizeof(*hdr_info));
	if (err < 0)
		return err;

	if (hdr_info->struct_bytes < sizeof(struct visor_vbus_headerinfo))
		return -EINVAL;

	if (hdr_info->device_info_struct_bytes <
	    sizeof(struct visor_vbus_deviceinfo))
		return -EINVAL;

	return 0;
}

/*
 * write_vbus_chp_info() - write the contents of <info> to the struct
 *                         visor_vbus_channel.chp_info
 * @chan:     indentifies the s-Par channel that will be updated
 * @hdr_info: used to find appropriate channel offset to write data
 * @info:     contains the information to write
 *
 * Writes chipset info into the channel memory to be used for diagnostic
 * purposes.
 *
 * Returns no value since this is debug information and not needed for
 * device functionality.
 */
<<<<<<< HEAD
static void
write_vbus_chp_info(struct visorchannel *chan,
		    struct visor_vbus_headerinfo *hdr_info,
		    struct visor_vbus_deviceinfo *info)
=======
static void write_vbus_chp_info(struct visorchannel *chan,
				struct visor_vbus_headerinfo *hdr_info,
				struct visor_vbus_deviceinfo *info)
>>>>>>> bb176f67
{
	int off = sizeof(struct channel_header) + hdr_info->chp_info_offset;

	if (hdr_info->chp_info_offset == 0)
		return;

	visorchannel_write(chan, off, info, sizeof(*info));
}

/*
 * write_vbus_bus_info() - write the contents of <info> to the struct
 *                         visor_vbus_channel.bus_info
 * @chan:     indentifies the s-Par channel that will be updated
 * @hdr_info: used to find appropriate channel offset to write data
 * @info:     contains the information to write
 *
 * Writes bus info into the channel memory to be used for diagnostic
 * purposes.
 *
 * Returns no value since this is debug information and not needed for
 * device functionality.
 */
<<<<<<< HEAD
static void
write_vbus_bus_info(struct visorchannel *chan,
		    struct visor_vbus_headerinfo *hdr_info,
		    struct visor_vbus_deviceinfo *info)
=======
static void write_vbus_bus_info(struct visorchannel *chan,
				struct visor_vbus_headerinfo *hdr_info,
				struct visor_vbus_deviceinfo *info)
>>>>>>> bb176f67
{
	int off = sizeof(struct channel_header) + hdr_info->bus_info_offset;

	if (hdr_info->bus_info_offset == 0)
		return;

	visorchannel_write(chan, off, info, sizeof(*info));
}

/*
 * write_vbus_dev_info() - write the contents of <info> to the struct
 *                         visor_vbus_channel.dev_info[<devix>]
 * @chan:     indentifies the s-Par channel that will be updated
 * @hdr_info: used to find appropriate channel offset to write data
 * @info:     contains the information to write
 * @devix:    the relative device number (0..n-1) of the device on the bus
 *
 * Writes device info into the channel memory to be used for diagnostic
 * purposes.
 *
 * Returns no value since this is debug information and not needed for
 * device functionality.
 */
<<<<<<< HEAD
static void
write_vbus_dev_info(struct visorchannel *chan,
		    struct visor_vbus_headerinfo *hdr_info,
		    struct visor_vbus_deviceinfo *info, unsigned int devix)
=======
static void write_vbus_dev_info(struct visorchannel *chan,
				struct visor_vbus_headerinfo *hdr_info,
				struct visor_vbus_deviceinfo *info,
				unsigned int devix)
>>>>>>> bb176f67
{
	int off =
	    (sizeof(struct channel_header) + hdr_info->dev_info_offset) +
	    (hdr_info->device_info_struct_bytes * devix);

	if (hdr_info->dev_info_offset == 0)
		return;

	visorchannel_write(chan, off, info, sizeof(*info));
}

static void bus_device_info_init(
		struct visor_vbus_deviceinfo *bus_device_info_ptr,
		const char *dev_type, const char *drv_name)
{
	memset(bus_device_info_ptr, 0, sizeof(struct visor_vbus_deviceinfo));
	snprintf(bus_device_info_ptr->devtype,
		 sizeof(bus_device_info_ptr->devtype),
		 "%s", (dev_type) ? dev_type : "unknownType");
	snprintf(bus_device_info_ptr->drvname,
		 sizeof(bus_device_info_ptr->drvname),
		 "%s", (drv_name) ? drv_name : "unknownDriver");
	snprintf(bus_device_info_ptr->infostrs,
		 sizeof(bus_device_info_ptr->infostrs), "kernel ver. %s",
		 utsname()->release);
}

/*
 * publish_vbus_dev_info() - for a child device just created on a client bus,
 *			     fill in information about the driver that is
 *			     controlling this device into the appropriate slot
 *			     within the vbus channel of the bus instance
 * @visordev: struct visor_device for the desired device
 */
static void publish_vbus_dev_info(struct visor_device *visordev)
{
	int i;
	struct visor_device *bdev;
	struct visor_driver *visordrv;
	u32 bus_no = visordev->chipset_bus_no;
	u32 dev_no = visordev->chipset_dev_no;
	struct visor_vbus_deviceinfo dev_info;
	const char *chan_type_name = NULL;
	struct visor_vbus_headerinfo *hdr_info;

	if (!visordev->device.driver)
		return;

	bdev = visorbus_get_device_by_id(bus_no, BUS_ROOT_DEVICE, NULL);
	if (!bdev)
		return;
	hdr_info = (struct visor_vbus_headerinfo *)bdev->vbus_hdr_info;
	if (!hdr_info)
		return;
	visordrv = to_visor_driver(visordev->device.driver);

	/*
	 * Within the list of device types (by GUID) that the driver
	 * says it supports, find out which one of those types matches
	 * the type of this device, so that we can include the device
	 * type name
	 */
	for (i = 0; visordrv->channel_types[i].name; i++) {
		if (memcmp(&visordrv->channel_types[i].guid,
			   &visordev->channel_type_guid,
			   sizeof(visordrv->channel_types[i].guid)) == 0) {
			chan_type_name = visordrv->channel_types[i].name;
			break;
		}
	}

	bus_device_info_init(&dev_info, chan_type_name, visordrv->name);
	write_vbus_dev_info(bdev->visorchannel, hdr_info, &dev_info, dev_no);
	write_vbus_chp_info(bdev->visorchannel, hdr_info, &chipset_driverinfo);
	write_vbus_bus_info(bdev->visorchannel, hdr_info,
			    &clientbus_driverinfo);
}

/*
 * visordriver_probe_device() - handle new visor device coming online
 * @xdev: struct device for the visor device being probed
 *
 * This is called automatically upon adding a visor_device (device_add), or
 * adding a visor_driver (visorbus_register_visor_driver), but only after
 * visorbus_match() has returned 1 to indicate a successful match between
 * driver and device.
 *
 * If successful, a reference to the device will be held onto via get_device().
 *
 * Return: 0 if successful, meaning the function driver's probe() function
 *         was successful with this device, otherwise a negative errno
 *         value indicating failure reason
 */
static int visordriver_probe_device(struct device *xdev)
{
	int res;
	struct visor_driver *drv;
	struct visor_device *dev;

	dev = to_visor_device(xdev);
	drv = to_visor_driver(xdev->driver);

	mutex_lock(&dev->visordriver_callback_lock);
	dev->being_removed = false;

	res = drv->probe(dev);
	if (res >= 0) {
		/* success: reference kept via unmatched get_device() */
		get_device(&dev->device);
		publish_vbus_dev_info(dev);
	}

	mutex_unlock(&dev->visordriver_callback_lock);
	return res;
}

/*
 * visorbus_register_visor_driver() - registers the provided visor driver
 *                                    for handling one or more visor device
 *                                    types (channel_types)
 * @drv: the driver to register
 *
 * A visor function driver calls this function to register
 * the driver.  The caller MUST fill in the following fields within the
 * #drv structure:
 *     name, version, owner, channel_types, probe, remove
 *
 * Here's how the whole Linux bus / driver / device model works.
 *
 * At system start-up, the visorbus kernel module is loaded, which registers
 * visorbus_type as a bus type, using bus_register().
 *
 * All kernel modules that support particular device types on a
 * visorbus bus are loaded.  Each of these kernel modules calls
 * visorbus_register_visor_driver() in their init functions, passing a
 * visor_driver struct.  visorbus_register_visor_driver() in turn calls
 * register_driver(&visor_driver.driver).  This .driver member is
 * initialized with generic methods (like probe), whose sole responsibility
 * is to act as a broker for the real methods, which are within the
 * visor_driver struct.  (This is the way the subclass behavior is
 * implemented, since visor_driver is essentially a subclass of the
 * generic driver.)  Whenever a driver_register() happens, core bus code in
 * the kernel does (see device_attach() in drivers/base/dd.c):
 *
 *     for each dev associated with the bus (the bus that driver is on) that
 *     does not yet have a driver
 *         if bus.match(dev,newdriver) == yes_matched  ** .match specified
 *                                                ** during bus_register().
 *             newdriver.probe(dev)  ** for visor drivers, this will call
 *                   ** the generic driver.probe implemented in visorbus.c,
 *                   ** which in turn calls the probe specified within the
 *                   ** struct visor_driver (which was specified by the
 *                   ** actual device driver as part of
 *                   ** visorbus_register_visor_driver()).
 *
 * The above dance also happens when a new device appears.
 * So the question is, how are devices created within the system?
 * Basically, just call device_add(dev).  See pci_bus_add_devices().
 * pci_scan_device() shows an example of how to build a device struct.  It
 * returns the newly-created struct to pci_scan_single_device(), who adds it
 * to the list of devices at PCIBUS.devices.  That list of devices is what
 * is traversed by pci_bus_add_devices().
 *
 * Return: integer indicating success (zero) or failure (non-zero)
 */
int visorbus_register_visor_driver(struct visor_driver *drv)
{
	/* can't register on a nonexistent bus */
	if (!initialized)
		return -ENODEV;

	if (!drv->probe)
		return -EINVAL;

	if (!drv->remove)
		return -EINVAL;

	if (!drv->pause)
		return -EINVAL;

	if (!drv->resume)
		return -EINVAL;

	drv->driver.name = drv->name;
	drv->driver.bus = &visorbus_type;
	drv->driver.probe = visordriver_probe_device;
	drv->driver.remove = visordriver_remove_device;
	drv->driver.owner = drv->owner;

	/*
	 * driver_register does this:
	 *   bus_add_driver(drv)
	 *   ->if (drv.bus)  ** (bus_type) **
	 *       driver_attach(drv)
	 *         for each dev with bus type of drv.bus
	 *           if (!dev.drv)  ** no driver assigned yet **
	 *             if (bus.match(dev,drv))  [visorbus_match]
	 *               dev.drv = drv
	 *               if (!drv.probe(dev))   [visordriver_probe_device]
	 *                 dev.drv = NULL
	 */

	return driver_register(&drv->driver);
}
EXPORT_SYMBOL_GPL(visorbus_register_visor_driver);

/*
 * visorbus_create_instance() - create a device instance for the visorbus itself
 * @dev: struct visor_device indicating the bus instance
 *
 * Return: 0 for success, otherwise negative errno value indicating reason for
 *         failure
 */
<<<<<<< HEAD
static int
visorbus_create_instance(struct visor_device *dev)
=======
int visorbus_create_instance(struct visor_device *dev)
>>>>>>> bb176f67
{
	int id = dev->chipset_bus_no;
	int err;
	struct visor_vbus_headerinfo *hdr_info;

	hdr_info = kzalloc(sizeof(*hdr_info), GFP_KERNEL);
	if (!hdr_info)
		return -ENOMEM;

	dev_set_name(&dev->device, "visorbus%d", id);
	dev->device.bus = &visorbus_type;
	dev->device.groups = visorbus_groups;
	dev->device.release = visorbus_release_busdevice;

	dev->debugfs_dir = debugfs_create_dir(dev_name(&dev->device),
					      visorbus_debugfs_dir);
	dev->debugfs_client_bus_info =
		debugfs_create_file("client_bus_info", 0440,
				    dev->debugfs_dir, dev,
				    &client_bus_info_debugfs_fops);

	dev_set_drvdata(&dev->device, dev);
	err = get_vbus_header_info(dev->visorchannel, &dev->device, hdr_info);
	if (err < 0)
		goto err_debugfs_dir;

	err = device_register(&dev->device);
	if (err < 0)
		goto err_debugfs_dir;

	list_add_tail(&dev->list_all, &list_all_bus_instances);

	dev->state.created = 1;
	dev->vbus_hdr_info = (void *)hdr_info;
	write_vbus_chp_info(dev->visorchannel, hdr_info,
			    &chipset_driverinfo);
	write_vbus_bus_info(dev->visorchannel, hdr_info,
			    &clientbus_driverinfo);

	visorbus_response(dev, err, CONTROLVM_BUS_CREATE);

	return 0;

err_debugfs_dir:
	debugfs_remove_recursive(dev->debugfs_dir);
	kfree(hdr_info);
<<<<<<< HEAD
	dev_err(&dev->device, "visorbus_create_instance failed: %d\n", err);
=======
	dev_err(&dev->device, "%s failed: %d\n", __func__, err);
>>>>>>> bb176f67
	return err;
}

/*
 * visorbus_remove_instance() - remove a device instance for the visorbus itself
 * @dev: struct visor_device indentifying the bus to remove
 */
<<<<<<< HEAD
static void
visorbus_remove_instance(struct visor_device *dev)
=======
void visorbus_remove_instance(struct visor_device *dev)
>>>>>>> bb176f67
{
	/*
	 * Note that this will result in the release method for
	 * dev->dev being called, which will call
	 * visorbus_release_busdevice().  This has something to do with
	 * the put_device() done in device_unregister(), but I have never
	 * successfully been able to trace thru the code to see where/how
	 * release() gets called.  But I know it does.
	 */
	visorchannel_destroy(dev->visorchannel);
	kfree(dev->vbus_hdr_info);
	list_del(&dev->list_all);
	device_unregister(&dev->device);
	visorbus_response(dev, 0, CONTROLVM_BUS_DESTROY);
}

/*
 * remove_all_visor_devices() - remove all child visorbus device instances
 */
static void remove_all_visor_devices(void)
{
	struct list_head *listentry, *listtmp;

	list_for_each_safe(listentry, listtmp, &list_all_device_instances) {
		struct visor_device *dev = list_entry(listentry,
						      struct visor_device,
						      list_all);
		remove_visor_device(dev);
	}
}

<<<<<<< HEAD
int
visorchipset_bus_create(struct visor_device *dev)
{
	int err;

	err = visorbus_create_instance(dev);

	if (err < 0)
		return err;

	visorbus_create_response(dev, err);

	return 0;
}

void
visorchipset_bus_destroy(struct visor_device *dev)
{
	visorbus_remove_instance(dev);
	visorbus_destroy_response(dev, 0);
}

int
visorchipset_device_create(struct visor_device *dev_info)
{
	int err;

	err = create_visor_device(dev_info);
	if (err < 0)
		return err;

	visorbus_device_create_response(dev_info, err);

	return 0;
}

void
visorchipset_device_destroy(struct visor_device *dev_info)
{
	remove_visor_device(dev_info);

	visorbus_device_destroy_response(dev_info, 0);
}

=======
>>>>>>> bb176f67
/*
 * pause_state_change_complete() - the callback function to be called by a
 *                                 visorbus function driver when a
 *                                 pending "pause device" operation has
 *                                 completed
 * @dev: struct visor_device identifying the paused device
 * @status: 0 iff the pause state change completed successfully, otherwise
 *          a negative errno value indicating the reason for failure
 */
static void pause_state_change_complete(struct visor_device *dev, int status)
{
	if (!dev->pausing)
		return;

	dev->pausing = false;
<<<<<<< HEAD

	visorbus_device_pause_response(dev, status);
=======
	visorbus_device_changestate_response(dev, status,
					     segment_state_standby);
>>>>>>> bb176f67
}

/*
 * resume_state_change_complete() - the callback function to be called by a
 *                                  visorbus function driver when a
 *                                  pending "resume device" operation has
 *                                  completed
 * @dev: struct visor_device identifying the resumed device
 * @status: 0 iff the resume state change completed successfully, otherwise
 *          a negative errno value indicating the reason for failure
 */
static void resume_state_change_complete(struct visor_device *dev, int status)
{
	if (!dev->resuming)
		return;

	dev->resuming = false;

	/*
	 * Notify the chipset driver that the resume is complete,
	 * which will presumably want to send some sort of response to
	 * the initiator.
	 */
<<<<<<< HEAD
	visorbus_device_resume_response(dev, status);
=======
	visorbus_device_changestate_response(dev, status,
					     segment_state_running);
>>>>>>> bb176f67
}

/*
 * visorchipset_initiate_device_pause_resume() - start a pause or resume
 *                                               operation for a visor device
 * @dev: struct visor_device identifying the device being paused or resumed
 * @is_pause: true to indicate pause operation, false to indicate resume
 *
 * Tell the subordinate function driver for a specific device to pause
 * or resume that device.  Success/failure result is returned asynchronously
 * via a callback function; see pause_state_change_complete() and
 * resume_state_change_complete().
 */
<<<<<<< HEAD
static int
visorchipset_initiate_device_pause_resume(struct visor_device *dev,
					  bool is_pause)
=======
static int visorchipset_initiate_device_pause_resume(struct visor_device *dev,
						     bool is_pause)
>>>>>>> bb176f67
{
	int err;
	struct visor_driver *drv = NULL;

	/* If no driver associated with the device nothing to pause/resume */
	if (!dev->device.driver)
		return 0;
	if (dev->pausing || dev->resuming)
		return -EBUSY;

	drv = to_visor_driver(dev->device.driver);
	if (is_pause) {
		dev->pausing = true;
		err = drv->pause(dev, pause_state_change_complete);
	} else {
		/*
		 * The vbus_dev_info structure in the channel was been cleared,
		 * make sure it is valid.
		 */
		publish_vbus_dev_info(dev);
		dev->resuming = true;
		err = drv->resume(dev, resume_state_change_complete);
	}

	return err;
}

<<<<<<< HEAD
/**
=======
/*
>>>>>>> bb176f67
 * visorchipset_device_pause() - start a pause operation for a visor device
 * @dev_info: struct visor_device identifying the device being paused
 *
 * Tell the subordinate function driver for a specific device to pause
 * that device.  Success/failure result is returned asynchronously
 * via a callback function; see pause_state_change_complete().
 */
<<<<<<< HEAD
int
visorchipset_device_pause(struct visor_device *dev_info)
=======
int visorchipset_device_pause(struct visor_device *dev_info)
>>>>>>> bb176f67
{
	int err;

	err = visorchipset_initiate_device_pause_resume(dev_info, true);
<<<<<<< HEAD

=======
>>>>>>> bb176f67
	if (err < 0) {
		dev_info->pausing = false;
		return err;
	}

	return 0;
}

<<<<<<< HEAD
/**
=======
/*
>>>>>>> bb176f67
 * visorchipset_device_resume() - start a resume operation for a visor device
 * @dev_info: struct visor_device identifying the device being resumed
 *
 * Tell the subordinate function driver for a specific device to resume
 * that device.  Success/failure result is returned asynchronously
 * via a callback function; see resume_state_change_complete().
 */
<<<<<<< HEAD
int
visorchipset_device_resume(struct visor_device *dev_info)
=======
int visorchipset_device_resume(struct visor_device *dev_info)
>>>>>>> bb176f67
{
	int err;

	err = visorchipset_initiate_device_pause_resume(dev_info, false);
<<<<<<< HEAD

=======
>>>>>>> bb176f67
	if (err < 0) {
		dev_info->resuming = false;
		return err;
	}

	return 0;
}

int visorbus_init(void)
{
	int err;

	visorbus_debugfs_dir = debugfs_create_dir("visorbus", NULL);
	if (!visorbus_debugfs_dir)
		return -ENOMEM;

	bus_device_info_init(&clientbus_driverinfo, "clientbus", "visorbus");

	err = bus_register(&visorbus_type);
	if (err < 0)
		return err;

	initialized = true;
	bus_device_info_init(&chipset_driverinfo, "chipset", "visorchipset");

	return 0;
}

void visorbus_exit(void)
{
	struct list_head *listentry, *listtmp;

	remove_all_visor_devices();

	list_for_each_safe(listentry, listtmp, &list_all_bus_instances) {
		struct visor_device *dev = list_entry(listentry,
						      struct visor_device,
						      list_all);
		visorbus_remove_instance(dev);
	}

	bus_unregister(&visorbus_type);
	initialized = false;
	debugfs_remove_recursive(visorbus_debugfs_dir);
}<|MERGE_RESOLUTION|>--- conflicted
+++ resolved
@@ -390,14 +390,8 @@
  *
  * Reads @devInfo, and writes it in human-readable notation to @seq.
  */
-<<<<<<< HEAD
-static void
-vbuschannel_print_devinfo(struct visor_vbus_deviceinfo *devinfo,
-			  struct seq_file *seq, int devix)
-=======
 static void vbuschannel_print_devinfo(struct visor_vbus_deviceinfo *devinfo,
 				      struct seq_file *seq, int devix)
->>>>>>> bb176f67
 {
 	/* uninitialized vbus device entry */
 	if (!isprint(devinfo->devtype[0]))
@@ -429,13 +423,6 @@
 	struct visor_device *vdev = seq->private;
 	struct visorchannel *channel = vdev->visorchannel;
 
-<<<<<<< HEAD
-	int i;
-	unsigned long off;
-	struct visor_vbus_deviceinfo dev_info;
-
-=======
->>>>>>> bb176f67
 	if (!channel)
 		return 0;
 
@@ -452,13 +439,8 @@
 			      offsetof(struct visor_vbus_channel, bus_info),
 			      &dev_info, sizeof(dev_info)) >= 0)
 		vbuschannel_print_devinfo(&dev_info, seq, -1);
-<<<<<<< HEAD
+
 	off = offsetof(struct visor_vbus_channel, dev_info);
-	i = 0;
-=======
-
-	off = offsetof(struct visor_vbus_channel, dev_info);
->>>>>>> bb176f67
 	while (off + sizeof(dev_info) <= visorchannel_get_nbytes(channel)) {
 		if (visorchannel_read(channel, off, &dev_info,
 				      sizeof(dev_info)) >= 0)
@@ -717,33 +699,19 @@
 	visorbus_response(dev, 0, CONTROLVM_DEVICE_DESTROY);
 }
 
-<<<<<<< HEAD
-static int
-get_vbus_header_info(struct visorchannel *chan,
-		     struct visor_vbus_headerinfo *hdr_info)
-=======
 static int get_vbus_header_info(struct visorchannel *chan,
 				struct device *dev,
 				struct visor_vbus_headerinfo *hdr_info)
->>>>>>> bb176f67
 {
 	int err;
 
 	if (!visor_check_channel(visorchannel_get_header(chan),
-<<<<<<< HEAD
-				 visor_vbus_channel_uuid,
-				 "vbus",
-				 sizeof(struct visor_vbus_channel),
-				 VISOR_VBUS_CHANNEL_VERSIONID,
-				 VISOR_VBUS_CHANNEL_SIGNATURE))
-=======
 				 dev,
 				 &visor_vbus_channel_guid,
 				 "vbus",
 				 sizeof(struct visor_vbus_channel),
 				 VISOR_VBUS_CHANNEL_VERSIONID,
 				 VISOR_CHANNEL_SIGNATURE))
->>>>>>> bb176f67
 		return -EINVAL;
 
 	err = visorchannel_read(chan, sizeof(struct channel_header), hdr_info,
@@ -774,16 +742,9 @@
  * Returns no value since this is debug information and not needed for
  * device functionality.
  */
-<<<<<<< HEAD
-static void
-write_vbus_chp_info(struct visorchannel *chan,
-		    struct visor_vbus_headerinfo *hdr_info,
-		    struct visor_vbus_deviceinfo *info)
-=======
 static void write_vbus_chp_info(struct visorchannel *chan,
 				struct visor_vbus_headerinfo *hdr_info,
 				struct visor_vbus_deviceinfo *info)
->>>>>>> bb176f67
 {
 	int off = sizeof(struct channel_header) + hdr_info->chp_info_offset;
 
@@ -806,16 +767,9 @@
  * Returns no value since this is debug information and not needed for
  * device functionality.
  */
-<<<<<<< HEAD
-static void
-write_vbus_bus_info(struct visorchannel *chan,
-		    struct visor_vbus_headerinfo *hdr_info,
-		    struct visor_vbus_deviceinfo *info)
-=======
 static void write_vbus_bus_info(struct visorchannel *chan,
 				struct visor_vbus_headerinfo *hdr_info,
 				struct visor_vbus_deviceinfo *info)
->>>>>>> bb176f67
 {
 	int off = sizeof(struct channel_header) + hdr_info->bus_info_offset;
 
@@ -839,17 +793,10 @@
  * Returns no value since this is debug information and not needed for
  * device functionality.
  */
-<<<<<<< HEAD
-static void
-write_vbus_dev_info(struct visorchannel *chan,
-		    struct visor_vbus_headerinfo *hdr_info,
-		    struct visor_vbus_deviceinfo *info, unsigned int devix)
-=======
 static void write_vbus_dev_info(struct visorchannel *chan,
 				struct visor_vbus_headerinfo *hdr_info,
 				struct visor_vbus_deviceinfo *info,
 				unsigned int devix)
->>>>>>> bb176f67
 {
 	int off =
 	    (sizeof(struct channel_header) + hdr_info->dev_info_offset) +
@@ -1063,12 +1010,7 @@
  * Return: 0 for success, otherwise negative errno value indicating reason for
  *         failure
  */
-<<<<<<< HEAD
-static int
-visorbus_create_instance(struct visor_device *dev)
-=======
 int visorbus_create_instance(struct visor_device *dev)
->>>>>>> bb176f67
 {
 	int id = dev->chipset_bus_no;
 	int err;
@@ -1115,11 +1057,7 @@
 err_debugfs_dir:
 	debugfs_remove_recursive(dev->debugfs_dir);
 	kfree(hdr_info);
-<<<<<<< HEAD
-	dev_err(&dev->device, "visorbus_create_instance failed: %d\n", err);
-=======
 	dev_err(&dev->device, "%s failed: %d\n", __func__, err);
->>>>>>> bb176f67
 	return err;
 }
 
@@ -1127,12 +1065,7 @@
  * visorbus_remove_instance() - remove a device instance for the visorbus itself
  * @dev: struct visor_device indentifying the bus to remove
  */
-<<<<<<< HEAD
-static void
-visorbus_remove_instance(struct visor_device *dev)
-=======
 void visorbus_remove_instance(struct visor_device *dev)
->>>>>>> bb176f67
 {
 	/*
 	 * Note that this will result in the release method for
@@ -1164,53 +1097,6 @@
 	}
 }
 
-<<<<<<< HEAD
-int
-visorchipset_bus_create(struct visor_device *dev)
-{
-	int err;
-
-	err = visorbus_create_instance(dev);
-
-	if (err < 0)
-		return err;
-
-	visorbus_create_response(dev, err);
-
-	return 0;
-}
-
-void
-visorchipset_bus_destroy(struct visor_device *dev)
-{
-	visorbus_remove_instance(dev);
-	visorbus_destroy_response(dev, 0);
-}
-
-int
-visorchipset_device_create(struct visor_device *dev_info)
-{
-	int err;
-
-	err = create_visor_device(dev_info);
-	if (err < 0)
-		return err;
-
-	visorbus_device_create_response(dev_info, err);
-
-	return 0;
-}
-
-void
-visorchipset_device_destroy(struct visor_device *dev_info)
-{
-	remove_visor_device(dev_info);
-
-	visorbus_device_destroy_response(dev_info, 0);
-}
-
-=======
->>>>>>> bb176f67
 /*
  * pause_state_change_complete() - the callback function to be called by a
  *                                 visorbus function driver when a
@@ -1226,13 +1112,8 @@
 		return;
 
 	dev->pausing = false;
-<<<<<<< HEAD
-
-	visorbus_device_pause_response(dev, status);
-=======
 	visorbus_device_changestate_response(dev, status,
 					     segment_state_standby);
->>>>>>> bb176f67
 }
 
 /*
@@ -1256,12 +1137,8 @@
 	 * which will presumably want to send some sort of response to
 	 * the initiator.
 	 */
-<<<<<<< HEAD
-	visorbus_device_resume_response(dev, status);
-=======
 	visorbus_device_changestate_response(dev, status,
 					     segment_state_running);
->>>>>>> bb176f67
 }
 
 /*
@@ -1275,14 +1152,8 @@
  * via a callback function; see pause_state_change_complete() and
  * resume_state_change_complete().
  */
-<<<<<<< HEAD
-static int
-visorchipset_initiate_device_pause_resume(struct visor_device *dev,
-					  bool is_pause)
-=======
 static int visorchipset_initiate_device_pause_resume(struct visor_device *dev,
 						     bool is_pause)
->>>>>>> bb176f67
 {
 	int err;
 	struct visor_driver *drv = NULL;
@@ -1310,11 +1181,7 @@
 	return err;
 }
 
-<<<<<<< HEAD
-/**
-=======
-/*
->>>>>>> bb176f67
+/*
  * visorchipset_device_pause() - start a pause operation for a visor device
  * @dev_info: struct visor_device identifying the device being paused
  *
@@ -1322,20 +1189,11 @@
  * that device.  Success/failure result is returned asynchronously
  * via a callback function; see pause_state_change_complete().
  */
-<<<<<<< HEAD
-int
-visorchipset_device_pause(struct visor_device *dev_info)
-=======
 int visorchipset_device_pause(struct visor_device *dev_info)
->>>>>>> bb176f67
 {
 	int err;
 
 	err = visorchipset_initiate_device_pause_resume(dev_info, true);
-<<<<<<< HEAD
-
-=======
->>>>>>> bb176f67
 	if (err < 0) {
 		dev_info->pausing = false;
 		return err;
@@ -1344,11 +1202,7 @@
 	return 0;
 }
 
-<<<<<<< HEAD
-/**
-=======
-/*
->>>>>>> bb176f67
+/*
  * visorchipset_device_resume() - start a resume operation for a visor device
  * @dev_info: struct visor_device identifying the device being resumed
  *
@@ -1356,20 +1210,11 @@
  * that device.  Success/failure result is returned asynchronously
  * via a callback function; see resume_state_change_complete().
  */
-<<<<<<< HEAD
-int
-visorchipset_device_resume(struct visor_device *dev_info)
-=======
 int visorchipset_device_resume(struct visor_device *dev_info)
->>>>>>> bb176f67
 {
 	int err;
 
 	err = visorchipset_initiate_device_pause_resume(dev_info, false);
-<<<<<<< HEAD
-
-=======
->>>>>>> bb176f67
 	if (err < 0) {
 		dev_info->resuming = false;
 		return err;
